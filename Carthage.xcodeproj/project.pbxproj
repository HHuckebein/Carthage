// !$*UTF8*$!
{
	archiveVersion = 1;
	classes = {
	};
	objectVersion = 46;
	objects = {

/* Begin PBXBuildFile section */
<<<<<<< HEAD
		885C912C1A074AD300461A70 /* fixtures in Resources */ = {isa = PBXBuildFile; fileRef = 885C912B1A074AD300461A70 /* fixtures */; };
		88ED56D619ECE34900CBF5C4 /* Git.swift in Sources */ = {isa = PBXBuildFile; fileRef = 88ED56D519ECE34900CBF5C4 /* Git.swift */; };
=======
		D01D82D71A10160700F0DD94 /* Resolver.swift in Sources */ = {isa = PBXBuildFile; fileRef = D01D82D61A10160700F0DD94 /* Resolver.swift */; };
		D01D82DD1A10B01D00F0DD94 /* ResolverSpec.swift in Sources */ = {isa = PBXBuildFile; fileRef = D01D82DC1A10B01D00F0DD94 /* ResolverSpec.swift */; };
>>>>>>> 86ea1505
		D01F8A3F19EA28C400643E7C /* ReactiveCocoa.framework in Frameworks */ = {isa = PBXBuildFile; fileRef = D01F8A3E19EA28C400643E7C /* ReactiveCocoa.framework */; };
		D01F8A4119EA28C600643E7C /* LlamaKit.framework in Frameworks */ = {isa = PBXBuildFile; fileRef = D01F8A4019EA28C600643E7C /* LlamaKit.framework */; };
		D01F8A4419EA28E400643E7C /* LlamaKit.framework in Copy Frameworks */ = {isa = PBXBuildFile; fileRef = D01F8A4019EA28C600643E7C /* LlamaKit.framework */; settings = {ATTRIBUTES = (CodeSignOnCopy, RemoveHeadersOnCopy, ); }; };
		D01F8A4519EA28E600643E7C /* ReactiveCocoa.framework in Copy Frameworks */ = {isa = PBXBuildFile; fileRef = D01F8A3E19EA28C400643E7C /* ReactiveCocoa.framework */; settings = {ATTRIBUTES = (CodeSignOnCopy, RemoveHeadersOnCopy, ); }; };
		D01F8A4819EA28F600643E7C /* Nimble.framework in Frameworks */ = {isa = PBXBuildFile; fileRef = D01F8A4619EA28F600643E7C /* Nimble.framework */; };
		D01F8A4919EA28F600643E7C /* Quick.framework in Frameworks */ = {isa = PBXBuildFile; fileRef = D01F8A4719EA28F600643E7C /* Quick.framework */; };
		D01F8A4A19EA28FE00643E7C /* Quick.framework in Frameworks */ = {isa = PBXBuildFile; fileRef = D01F8A4719EA28F600643E7C /* Quick.framework */; };
		D01F8A4C19EA28FE00643E7C /* Nimble.framework in Frameworks */ = {isa = PBXBuildFile; fileRef = D01F8A4B19EA28FE00643E7C /* Nimble.framework */; };
		D01F8A5419EA2F1700643E7C /* Xcode.swift in Sources */ = {isa = PBXBuildFile; fileRef = D01F8A5319EA2F1700643E7C /* Xcode.swift */; };
		D03B32BF19EA49D8007788BE /* Build.swift in Sources */ = {isa = PBXBuildFile; fileRef = D03B32BE19EA49D8007788BE /* Build.swift */; };
		D04AEADB19E918C30045C166 /* TaskSpec.swift in Sources */ = {isa = PBXBuildFile; fileRef = D04AEADA19E918C30045C166 /* TaskSpec.swift */; };
		D074EDC51A049283001DE082 /* FrameworkExtensions.swift in Sources */ = {isa = PBXBuildFile; fileRef = D074EDC41A049283001DE082 /* FrameworkExtensions.swift */; };
		D0AAAB4A19FAEDB4007B24B3 /* Errors.swift in Sources */ = {isa = PBXBuildFile; fileRef = D0AAAB4919FAEDB4007B24B3 /* Errors.swift */; };
		D0AAAB5019FB0960007B24B3 /* CarthageKit.framework in Embed Frameworks */ = {isa = PBXBuildFile; fileRef = D0D1216D19E87B05005E4BAA /* CarthageKit.framework */; settings = {ATTRIBUTES = (CodeSignOnCopy, RemoveHeadersOnCopy, ); }; };
		D0AAAB5519FB1062007B24B3 /* TestCartfile in Resources */ = {isa = PBXBuildFile; fileRef = D0AAAB5419FB1062007B24B3 /* TestCartfile */; };
		D0AD39B019E900BC00B343CE /* Task.swift in Sources */ = {isa = PBXBuildFile; fileRef = D0AD39AF19E900BC00B343CE /* Task.swift */; };
		D0D1217219E87B05005E4BAA /* CarthageKit.h in Headers */ = {isa = PBXBuildFile; fileRef = D0D1217119E87B05005E4BAA /* CarthageKit.h */; settings = {ATTRIBUTES = (Public, ); }; };
		D0D1217819E87B05005E4BAA /* CarthageKit.framework in Frameworks */ = {isa = PBXBuildFile; fileRef = D0D1216D19E87B05005E4BAA /* CarthageKit.framework */; };
		D0D1219019E88A15005E4BAA /* Cartfile.swift in Sources */ = {isa = PBXBuildFile; fileRef = D0D1218F19E88A15005E4BAA /* Cartfile.swift */; };
		D0D1219219E88B8F005E4BAA /* GitHub.swift in Sources */ = {isa = PBXBuildFile; fileRef = D0D1219119E88B8F005E4BAA /* GitHub.swift */; };
		D0D121E019E8999E005E4BAA /* CartfileSpec.swift in Sources */ = {isa = PBXBuildFile; fileRef = D0D121DF19E8999E005E4BAA /* CartfileSpec.swift */; };
		D0D789C619FCD44700F07D81 /* CommandSpec.swift in Sources */ = {isa = PBXBuildFile; fileRef = D0D789C519FCD44700F07D81 /* CommandSpec.swift */; };
		D0D789C719FCD44B00F07D81 /* Command.swift in Sources */ = {isa = PBXBuildFile; fileRef = D06939B019E8A757001E44AE /* Command.swift */; };
		D0DB09A419EA354200234B16 /* XcodeSpec.swift in Sources */ = {isa = PBXBuildFile; fileRef = D0DB09A319EA354200234B16 /* XcodeSpec.swift */; };
		D0DE89401A0F2CB00030A3EC /* Version.swift in Sources */ = {isa = PBXBuildFile; fileRef = D0DE893F1A0F2CB00030A3EC /* Version.swift */; };
		D0DE89421A0F2D450030A3EC /* VersionSpec.swift in Sources */ = {isa = PBXBuildFile; fileRef = D0DE89411A0F2D450030A3EC /* VersionSpec.swift */; };
		D0DE89441A0F2D9B0030A3EC /* Scannable.swift in Sources */ = {isa = PBXBuildFile; fileRef = D0DE89431A0F2D9B0030A3EC /* Scannable.swift */; };
		D0E7B65319E9C6AD00EDBA4D /* CarthageKit.framework in Frameworks */ = {isa = PBXBuildFile; fileRef = D0D1216D19E87B05005E4BAA /* CarthageKit.framework */; };
		D0E7B65419E9C76900EDBA4D /* Command.swift in Sources */ = {isa = PBXBuildFile; fileRef = D06939B019E8A757001E44AE /* Command.swift */; };
		D0E7B65519E9C76900EDBA4D /* Help.swift in Sources */ = {isa = PBXBuildFile; fileRef = D06939B219E8A79F001E44AE /* Help.swift */; };
		D0E7B65619E9C76900EDBA4D /* main.swift in Sources */ = {isa = PBXBuildFile; fileRef = D0D1211B19E87861005E4BAA /* main.swift */; };
<<<<<<< HEAD
		F603929919EA29F80050A6AF /* Project.swift in Sources */ = {isa = PBXBuildFile; fileRef = F603929819EA29F80050A6AF /* Project.swift */; };
		F689C33619EA14D4006D1EFA /* Checkout.swift in Sources */ = {isa = PBXBuildFile; fileRef = F66685FB19E8F1EC00487A88 /* Checkout.swift */; };
=======
		D0F551DC1A0D71AB0093311F /* TestCartfile.lock in Resources */ = {isa = PBXBuildFile; fileRef = D0F551DB1A0D71AB0093311F /* TestCartfile.lock */; };
>>>>>>> 86ea1505
/* End PBXBuildFile section */

/* Begin PBXContainerItemProxy section */
		D0AAAB5119FB0960007B24B3 /* PBXContainerItemProxy */ = {
			isa = PBXContainerItemProxy;
			containerPortal = D0D1211019E87861005E4BAA /* Project object */;
			proxyType = 1;
			remoteGlobalIDString = D0D1216C19E87B05005E4BAA;
			remoteInfo = CarthageKit;
		};
		D0D1217919E87B05005E4BAA /* PBXContainerItemProxy */ = {
			isa = PBXContainerItemProxy;
			containerPortal = D0D1211019E87861005E4BAA /* Project object */;
			proxyType = 1;
			remoteGlobalIDString = D0D1216C19E87B05005E4BAA;
			remoteInfo = CarthageKit;
		};
		D0E7B64219E9C64600EDBA4D /* PBXContainerItemProxy */ = {
			isa = PBXContainerItemProxy;
			containerPortal = D0D1211019E87861005E4BAA /* Project object */;
			proxyType = 1;
			remoteGlobalIDString = D0E7B63119E9C64500EDBA4D;
			remoteInfo = carthage;
		};
/* End PBXContainerItemProxy section */

/* Begin PBXCopyFilesBuildPhase section */
		D039935519E9A9F500D13E71 /* Copy Frameworks */ = {
			isa = PBXCopyFilesBuildPhase;
			buildActionMask = 2147483647;
			dstPath = "";
			dstSubfolderSpec = 10;
			files = (
				D01F8A4419EA28E400643E7C /* LlamaKit.framework in Copy Frameworks */,
				D01F8A4519EA28E600643E7C /* ReactiveCocoa.framework in Copy Frameworks */,
			);
			name = "Copy Frameworks";
			runOnlyForDeploymentPostprocessing = 0;
		};
		D0AAAB5319FB0960007B24B3 /* Embed Frameworks */ = {
			isa = PBXCopyFilesBuildPhase;
			buildActionMask = 2147483647;
			dstPath = "";
			dstSubfolderSpec = 10;
			files = (
				D0AAAB5019FB0960007B24B3 /* CarthageKit.framework in Embed Frameworks */,
			);
			name = "Embed Frameworks";
			runOnlyForDeploymentPostprocessing = 0;
		};
/* End PBXCopyFilesBuildPhase section */

/* Begin PBXFileReference section */
<<<<<<< HEAD
		885C912B1A074AD300461A70 /* fixtures */ = {isa = PBXFileReference; lastKnownFileType = folder; path = fixtures; sourceTree = "<group>"; };
		88ED56D519ECE34900CBF5C4 /* Git.swift */ = {isa = PBXFileReference; fileEncoding = 4; lastKnownFileType = sourcecode.swift; path = Git.swift; sourceTree = "<group>"; };
=======
		D01D82D61A10160700F0DD94 /* Resolver.swift */ = {isa = PBXFileReference; fileEncoding = 4; lastKnownFileType = sourcecode.swift; path = Resolver.swift; sourceTree = "<group>"; };
		D01D82DC1A10B01D00F0DD94 /* ResolverSpec.swift */ = {isa = PBXFileReference; fileEncoding = 4; lastKnownFileType = sourcecode.swift; path = ResolverSpec.swift; sourceTree = "<group>"; };
>>>>>>> 86ea1505
		D01F8A3E19EA28C400643E7C /* ReactiveCocoa.framework */ = {isa = PBXFileReference; lastKnownFileType = wrapper.framework; path = ReactiveCocoa.framework; sourceTree = BUILT_PRODUCTS_DIR; };
		D01F8A4019EA28C600643E7C /* LlamaKit.framework */ = {isa = PBXFileReference; lastKnownFileType = wrapper.framework; path = LlamaKit.framework; sourceTree = BUILT_PRODUCTS_DIR; };
		D01F8A4619EA28F600643E7C /* Nimble.framework */ = {isa = PBXFileReference; lastKnownFileType = wrapper.framework; name = Nimble.framework; path = ../External/ReactiveCocoa/External/Quick/Externals/Nimble/build/Debug/Nimble.framework; sourceTree = "<group>"; };
		D01F8A4719EA28F600643E7C /* Quick.framework */ = {isa = PBXFileReference; lastKnownFileType = wrapper.framework; path = Quick.framework; sourceTree = BUILT_PRODUCTS_DIR; };
		D01F8A4B19EA28FE00643E7C /* Nimble.framework */ = {isa = PBXFileReference; lastKnownFileType = wrapper.framework; name = Nimble.framework; path = ../External/ReactiveCocoa/External/Quick/Externals/Nimble/build/Debug/Nimble.framework; sourceTree = "<group>"; };
		D01F8A5319EA2F1700643E7C /* Xcode.swift */ = {isa = PBXFileReference; fileEncoding = 4; lastKnownFileType = sourcecode.swift; path = Xcode.swift; sourceTree = "<group>"; };
		D03B32BE19EA49D8007788BE /* Build.swift */ = {isa = PBXFileReference; fileEncoding = 4; lastKnownFileType = sourcecode.swift; name = Build.swift; path = carthage/Build.swift; sourceTree = SOURCE_ROOT; };
		D04AEADA19E918C30045C166 /* TaskSpec.swift */ = {isa = PBXFileReference; fileEncoding = 4; lastKnownFileType = sourcecode.swift; path = TaskSpec.swift; sourceTree = "<group>"; };
		D06939B019E8A757001E44AE /* Command.swift */ = {isa = PBXFileReference; fileEncoding = 4; lastKnownFileType = sourcecode.swift; path = Command.swift; sourceTree = "<group>"; };
		D06939B219E8A79F001E44AE /* Help.swift */ = {isa = PBXFileReference; fileEncoding = 4; lastKnownFileType = sourcecode.swift; path = Help.swift; sourceTree = "<group>"; };
		D074EDC41A049283001DE082 /* FrameworkExtensions.swift */ = {isa = PBXFileReference; fileEncoding = 4; lastKnownFileType = sourcecode.swift; path = FrameworkExtensions.swift; sourceTree = "<group>"; };
		D0AAAB4919FAEDB4007B24B3 /* Errors.swift */ = {isa = PBXFileReference; fileEncoding = 4; lastKnownFileType = sourcecode.swift; path = Errors.swift; sourceTree = "<group>"; };
		D0AAAB5419FB1062007B24B3 /* TestCartfile */ = {isa = PBXFileReference; fileEncoding = 4; lastKnownFileType = text; path = TestCartfile; sourceTree = "<group>"; };
		D0AD39AF19E900BC00B343CE /* Task.swift */ = {isa = PBXFileReference; fileEncoding = 4; lastKnownFileType = sourcecode.swift; path = Task.swift; sourceTree = "<group>"; };
		D0D1211B19E87861005E4BAA /* main.swift */ = {isa = PBXFileReference; lastKnownFileType = sourcecode.swift; path = main.swift; sourceTree = "<group>"; };
		D0D1212419E878CC005E4BAA /* Common.xcconfig */ = {isa = PBXFileReference; lastKnownFileType = text.xcconfig; path = Common.xcconfig; sourceTree = "<group>"; };
		D0D1212619E878CC005E4BAA /* Debug.xcconfig */ = {isa = PBXFileReference; lastKnownFileType = text.xcconfig; path = Debug.xcconfig; sourceTree = "<group>"; };
		D0D1212719E878CC005E4BAA /* Profile.xcconfig */ = {isa = PBXFileReference; lastKnownFileType = text.xcconfig; path = Profile.xcconfig; sourceTree = "<group>"; };
		D0D1212819E878CC005E4BAA /* Release.xcconfig */ = {isa = PBXFileReference; lastKnownFileType = text.xcconfig; path = Release.xcconfig; sourceTree = "<group>"; };
		D0D1212919E878CC005E4BAA /* Test.xcconfig */ = {isa = PBXFileReference; lastKnownFileType = text.xcconfig; path = Test.xcconfig; sourceTree = "<group>"; };
		D0D1212B19E878CC005E4BAA /* Application.xcconfig */ = {isa = PBXFileReference; lastKnownFileType = text.xcconfig; path = Application.xcconfig; sourceTree = "<group>"; };
		D0D1212C19E878CC005E4BAA /* Framework.xcconfig */ = {isa = PBXFileReference; lastKnownFileType = text.xcconfig; path = Framework.xcconfig; sourceTree = "<group>"; };
		D0D1212D19E878CC005E4BAA /* StaticLibrary.xcconfig */ = {isa = PBXFileReference; lastKnownFileType = text.xcconfig; path = StaticLibrary.xcconfig; sourceTree = "<group>"; };
		D0D1212F19E878CC005E4BAA /* iOS-Application.xcconfig */ = {isa = PBXFileReference; lastKnownFileType = text.xcconfig; path = "iOS-Application.xcconfig"; sourceTree = "<group>"; };
		D0D1213019E878CC005E4BAA /* iOS-Base.xcconfig */ = {isa = PBXFileReference; lastKnownFileType = text.xcconfig; path = "iOS-Base.xcconfig"; sourceTree = "<group>"; };
		D0D1213119E878CC005E4BAA /* iOS-Framework.xcconfig */ = {isa = PBXFileReference; lastKnownFileType = text.xcconfig; path = "iOS-Framework.xcconfig"; sourceTree = "<group>"; };
		D0D1213219E878CC005E4BAA /* iOS-StaticLibrary.xcconfig */ = {isa = PBXFileReference; lastKnownFileType = text.xcconfig; path = "iOS-StaticLibrary.xcconfig"; sourceTree = "<group>"; };
		D0D1213419E878CC005E4BAA /* Mac-Application.xcconfig */ = {isa = PBXFileReference; lastKnownFileType = text.xcconfig; path = "Mac-Application.xcconfig"; sourceTree = "<group>"; };
		D0D1213519E878CC005E4BAA /* Mac-Base.xcconfig */ = {isa = PBXFileReference; lastKnownFileType = text.xcconfig; path = "Mac-Base.xcconfig"; sourceTree = "<group>"; };
		D0D1213619E878CC005E4BAA /* Mac-DynamicLibrary.xcconfig */ = {isa = PBXFileReference; lastKnownFileType = text.xcconfig; path = "Mac-DynamicLibrary.xcconfig"; sourceTree = "<group>"; };
		D0D1213719E878CC005E4BAA /* Mac-Framework.xcconfig */ = {isa = PBXFileReference; lastKnownFileType = text.xcconfig; path = "Mac-Framework.xcconfig"; sourceTree = "<group>"; };
		D0D1213819E878CC005E4BAA /* Mac-StaticLibrary.xcconfig */ = {isa = PBXFileReference; lastKnownFileType = text.xcconfig; path = "Mac-StaticLibrary.xcconfig"; sourceTree = "<group>"; };
		D0D1213919E878CC005E4BAA /* README.md */ = {isa = PBXFileReference; lastKnownFileType = net.daringfireball.markdown; path = README.md; sourceTree = "<group>"; };
		D0D1216D19E87B05005E4BAA /* CarthageKit.framework */ = {isa = PBXFileReference; explicitFileType = wrapper.framework; includeInIndex = 0; path = CarthageKit.framework; sourceTree = BUILT_PRODUCTS_DIR; };
		D0D1217019E87B05005E4BAA /* Info.plist */ = {isa = PBXFileReference; lastKnownFileType = text.plist.xml; path = Info.plist; sourceTree = "<group>"; };
		D0D1217119E87B05005E4BAA /* CarthageKit.h */ = {isa = PBXFileReference; lastKnownFileType = sourcecode.c.h; path = CarthageKit.h; sourceTree = "<group>"; };
		D0D1217719E87B05005E4BAA /* CarthageKitTests.xctest */ = {isa = PBXFileReference; explicitFileType = wrapper.cfbundle; includeInIndex = 0; path = CarthageKitTests.xctest; sourceTree = BUILT_PRODUCTS_DIR; };
		D0D1217D19E87B05005E4BAA /* Info.plist */ = {isa = PBXFileReference; lastKnownFileType = text.plist.xml; path = Info.plist; sourceTree = "<group>"; };
		D0D1218F19E88A15005E4BAA /* Cartfile.swift */ = {isa = PBXFileReference; fileEncoding = 4; lastKnownFileType = sourcecode.swift; path = Cartfile.swift; sourceTree = "<group>"; };
		D0D1219119E88B8F005E4BAA /* GitHub.swift */ = {isa = PBXFileReference; fileEncoding = 4; lastKnownFileType = sourcecode.swift; path = GitHub.swift; sourceTree = "<group>"; };
		D0D121DF19E8999E005E4BAA /* CartfileSpec.swift */ = {isa = PBXFileReference; fileEncoding = 4; lastKnownFileType = sourcecode.swift; path = CartfileSpec.swift; sourceTree = "<group>"; };
		D0D789C519FCD44700F07D81 /* CommandSpec.swift */ = {isa = PBXFileReference; fileEncoding = 4; lastKnownFileType = sourcecode.swift; path = CommandSpec.swift; sourceTree = "<group>"; };
		D0DB09A319EA354200234B16 /* XcodeSpec.swift */ = {isa = PBXFileReference; fileEncoding = 4; lastKnownFileType = sourcecode.swift; path = XcodeSpec.swift; sourceTree = "<group>"; };
		D0DE893F1A0F2CB00030A3EC /* Version.swift */ = {isa = PBXFileReference; fileEncoding = 4; lastKnownFileType = sourcecode.swift; path = Version.swift; sourceTree = "<group>"; };
		D0DE89411A0F2D450030A3EC /* VersionSpec.swift */ = {isa = PBXFileReference; fileEncoding = 4; lastKnownFileType = sourcecode.swift; path = VersionSpec.swift; sourceTree = "<group>"; };
		D0DE89431A0F2D9B0030A3EC /* Scannable.swift */ = {isa = PBXFileReference; fileEncoding = 4; lastKnownFileType = sourcecode.swift; path = Scannable.swift; sourceTree = "<group>"; };
		D0E7B63219E9C64500EDBA4D /* carthage.app */ = {isa = PBXFileReference; explicitFileType = wrapper.application; includeInIndex = 0; path = carthage.app; sourceTree = BUILT_PRODUCTS_DIR; };
		D0E7B64119E9C64600EDBA4D /* CarthageTests.xctest */ = {isa = PBXFileReference; explicitFileType = wrapper.cfbundle; includeInIndex = 0; path = CarthageTests.xctest; sourceTree = BUILT_PRODUCTS_DIR; };
		D0E7B64619E9C64600EDBA4D /* Info.plist */ = {isa = PBXFileReference; lastKnownFileType = text.plist.xml; path = Info.plist; sourceTree = "<group>"; };
		D0E7B65819E9CA0800EDBA4D /* carthage */ = {isa = PBXFileReference; lastKnownFileType = text; path = carthage; sourceTree = BUILT_PRODUCTS_DIR; };
<<<<<<< HEAD
		F603929819EA29F80050A6AF /* Project.swift */ = {isa = PBXFileReference; fileEncoding = 4; lastKnownFileType = sourcecode.swift; path = Project.swift; sourceTree = "<group>"; };
		F66685FB19E8F1EC00487A88 /* Checkout.swift */ = {isa = PBXFileReference; fileEncoding = 4; lastKnownFileType = sourcecode.swift; path = Checkout.swift; sourceTree = "<group>"; };
=======
		D0F551DB1A0D71AB0093311F /* TestCartfile.lock */ = {isa = PBXFileReference; fileEncoding = 4; lastKnownFileType = text; path = TestCartfile.lock; sourceTree = "<group>"; };
>>>>>>> 86ea1505
/* End PBXFileReference section */

/* Begin PBXFrameworksBuildPhase section */
		D0D1216919E87B05005E4BAA /* Frameworks */ = {
			isa = PBXFrameworksBuildPhase;
			buildActionMask = 2147483647;
			files = (
				D01F8A4119EA28C600643E7C /* LlamaKit.framework in Frameworks */,
				D01F8A3F19EA28C400643E7C /* ReactiveCocoa.framework in Frameworks */,
			);
			runOnlyForDeploymentPostprocessing = 0;
		};
		D0D1217419E87B05005E4BAA /* Frameworks */ = {
			isa = PBXFrameworksBuildPhase;
			buildActionMask = 2147483647;
			files = (
				D01F8A4C19EA28FE00643E7C /* Nimble.framework in Frameworks */,
				D01F8A4A19EA28FE00643E7C /* Quick.framework in Frameworks */,
				D0D1217819E87B05005E4BAA /* CarthageKit.framework in Frameworks */,
			);
			runOnlyForDeploymentPostprocessing = 0;
		};
		D0E7B62F19E9C64500EDBA4D /* Frameworks */ = {
			isa = PBXFrameworksBuildPhase;
			buildActionMask = 2147483647;
			files = (
				D0E7B65319E9C6AD00EDBA4D /* CarthageKit.framework in Frameworks */,
			);
			runOnlyForDeploymentPostprocessing = 0;
		};
		D0E7B63E19E9C64600EDBA4D /* Frameworks */ = {
			isa = PBXFrameworksBuildPhase;
			buildActionMask = 2147483647;
			files = (
				D01F8A4819EA28F600643E7C /* Nimble.framework in Frameworks */,
				D01F8A4919EA28F600643E7C /* Quick.framework in Frameworks */,
			);
			runOnlyForDeploymentPostprocessing = 0;
		};
/* End PBXFrameworksBuildPhase section */

/* Begin PBXGroup section */
		D0D1210F19E87861005E4BAA = {
			isa = PBXGroup;
			children = (
				D0D1211A19E87861005E4BAA /* Carthage */,
				D0E7B64419E9C64600EDBA4D /* CarthageTests */,
				D0D1216E19E87B05005E4BAA /* CarthageKit */,
				D0D1217B19E87B05005E4BAA /* CarthageKitTests */,
				D0D1211919E87861005E4BAA /* Products */,
				D0E7B65819E9CA0800EDBA4D /* carthage */,
			);
			sourceTree = "<group>";
		};
		D0D1211919E87861005E4BAA /* Products */ = {
			isa = PBXGroup;
			children = (
				D0D1216D19E87B05005E4BAA /* CarthageKit.framework */,
				D0D1217719E87B05005E4BAA /* CarthageKitTests.xctest */,
				D0E7B63219E9C64500EDBA4D /* carthage.app */,
				D0E7B64119E9C64600EDBA4D /* CarthageTests.xctest */,
			);
			name = Products;
			sourceTree = "<group>";
		};
		D0D1211A19E87861005E4BAA /* Carthage */ = {
			isa = PBXGroup;
			children = (
				D03B32BE19EA49D8007788BE /* Build.swift */,
				F66685FB19E8F1EC00487A88 /* Checkout.swift */,
				D06939B019E8A757001E44AE /* Command.swift */,
				D06939B219E8A79F001E44AE /* Help.swift */,
				D0D1211B19E87861005E4BAA /* main.swift */,
			);
			path = Carthage;
			sourceTree = "<group>";
		};
		D0D1212219E878CC005E4BAA /* Configuration */ = {
			isa = PBXGroup;
			children = (
				D0D1212319E878CC005E4BAA /* Base */,
				D0D1212E19E878CC005E4BAA /* iOS */,
				D0D1213319E878CC005E4BAA /* Mac OS X */,
				D0D1213919E878CC005E4BAA /* README.md */,
			);
			name = Configuration;
			path = External/ReactiveCocoa/External/xcconfigs;
			sourceTree = SOURCE_ROOT;
		};
		D0D1212319E878CC005E4BAA /* Base */ = {
			isa = PBXGroup;
			children = (
				D0D1212419E878CC005E4BAA /* Common.xcconfig */,
				D0D1212519E878CC005E4BAA /* Configurations */,
				D0D1212A19E878CC005E4BAA /* Targets */,
			);
			path = Base;
			sourceTree = "<group>";
		};
		D0D1212519E878CC005E4BAA /* Configurations */ = {
			isa = PBXGroup;
			children = (
				D0D1212619E878CC005E4BAA /* Debug.xcconfig */,
				D0D1212719E878CC005E4BAA /* Profile.xcconfig */,
				D0D1212819E878CC005E4BAA /* Release.xcconfig */,
				D0D1212919E878CC005E4BAA /* Test.xcconfig */,
			);
			path = Configurations;
			sourceTree = "<group>";
		};
		D0D1212A19E878CC005E4BAA /* Targets */ = {
			isa = PBXGroup;
			children = (
				D0D1212B19E878CC005E4BAA /* Application.xcconfig */,
				D0D1212C19E878CC005E4BAA /* Framework.xcconfig */,
				D0D1212D19E878CC005E4BAA /* StaticLibrary.xcconfig */,
			);
			path = Targets;
			sourceTree = "<group>";
		};
		D0D1212E19E878CC005E4BAA /* iOS */ = {
			isa = PBXGroup;
			children = (
				D0D1212F19E878CC005E4BAA /* iOS-Application.xcconfig */,
				D0D1213019E878CC005E4BAA /* iOS-Base.xcconfig */,
				D0D1213119E878CC005E4BAA /* iOS-Framework.xcconfig */,
				D0D1213219E878CC005E4BAA /* iOS-StaticLibrary.xcconfig */,
			);
			path = iOS;
			sourceTree = "<group>";
		};
		D0D1213319E878CC005E4BAA /* Mac OS X */ = {
			isa = PBXGroup;
			children = (
				D0D1213419E878CC005E4BAA /* Mac-Application.xcconfig */,
				D0D1213519E878CC005E4BAA /* Mac-Base.xcconfig */,
				D0D1213619E878CC005E4BAA /* Mac-DynamicLibrary.xcconfig */,
				D0D1213719E878CC005E4BAA /* Mac-Framework.xcconfig */,
				D0D1213819E878CC005E4BAA /* Mac-StaticLibrary.xcconfig */,
			);
			path = "Mac OS X";
			sourceTree = "<group>";
		};
		D0D1216E19E87B05005E4BAA /* CarthageKit */ = {
			isa = PBXGroup;
			children = (
				D0D1217119E87B05005E4BAA /* CarthageKit.h */,
				F603929819EA29F80050A6AF /* Project.swift */,
				D0D1218F19E88A15005E4BAA /* Cartfile.swift */,
				88ED56D519ECE34900CBF5C4 /* Git.swift */,
				D0AAAB4919FAEDB4007B24B3 /* Errors.swift */,
				D074EDC41A049283001DE082 /* FrameworkExtensions.swift */,
				D0D1219119E88B8F005E4BAA /* GitHub.swift */,
				D01D82D61A10160700F0DD94 /* Resolver.swift */,
				D0DE89431A0F2D9B0030A3EC /* Scannable.swift */,
				D0AD39AF19E900BC00B343CE /* Task.swift */,
				D0DE893F1A0F2CB00030A3EC /* Version.swift */,
				D01F8A5319EA2F1700643E7C /* Xcode.swift */,
				D0D1216F19E87B05005E4BAA /* Supporting Files */,
			);
			path = CarthageKit;
			sourceTree = "<group>";
		};
		D0D1216F19E87B05005E4BAA /* Supporting Files */ = {
			isa = PBXGroup;
			children = (
				D01F8A4019EA28C600643E7C /* LlamaKit.framework */,
				D01F8A3E19EA28C400643E7C /* ReactiveCocoa.framework */,
				D0D1217019E87B05005E4BAA /* Info.plist */,
			);
			name = "Supporting Files";
			sourceTree = "<group>";
		};
		D0D1217B19E87B05005E4BAA /* CarthageKitTests */ = {
			isa = PBXGroup;
			children = (
				D0D121DF19E8999E005E4BAA /* CartfileSpec.swift */,
				D01D82DC1A10B01D00F0DD94 /* ResolverSpec.swift */,
				D04AEADA19E918C30045C166 /* TaskSpec.swift */,
				D0DE89411A0F2D450030A3EC /* VersionSpec.swift */,
				D0DB09A319EA354200234B16 /* XcodeSpec.swift */,
				D0D1212219E878CC005E4BAA /* Configuration */,
				D0D1217C19E87B05005E4BAA /* Supporting Files */,
			);
			path = CarthageKitTests;
			sourceTree = "<group>";
		};
		D0D1217C19E87B05005E4BAA /* Supporting Files */ = {
			isa = PBXGroup;
			children = (
<<<<<<< HEAD
				885C912B1A074AD300461A70 /* fixtures */,
=======
>>>>>>> 86ea1505
				D01F8A4B19EA28FE00643E7C /* Nimble.framework */,
				D01F8A4619EA28F600643E7C /* Nimble.framework */,
				D01F8A4719EA28F600643E7C /* Quick.framework */,
				D0D1217D19E87B05005E4BAA /* Info.plist */,
				D0AAAB5419FB1062007B24B3 /* TestCartfile */,
				D0F551DB1A0D71AB0093311F /* TestCartfile.lock */,
			);
			name = "Supporting Files";
			sourceTree = "<group>";
		};
		D0E7B64419E9C64600EDBA4D /* CarthageTests */ = {
			isa = PBXGroup;
			children = (
				D0D789C519FCD44700F07D81 /* CommandSpec.swift */,
				D0E7B64519E9C64600EDBA4D /* Supporting Files */,
			);
			name = CarthageTests;
			path = carthageTests;
			sourceTree = "<group>";
		};
		D0E7B64519E9C64600EDBA4D /* Supporting Files */ = {
			isa = PBXGroup;
			children = (
				D0E7B64619E9C64600EDBA4D /* Info.plist */,
			);
			name = "Supporting Files";
			sourceTree = "<group>";
		};
/* End PBXGroup section */

/* Begin PBXHeadersBuildPhase section */
		D0D1216A19E87B05005E4BAA /* Headers */ = {
			isa = PBXHeadersBuildPhase;
			buildActionMask = 2147483647;
			files = (
				D0D1217219E87B05005E4BAA /* CarthageKit.h in Headers */,
			);
			runOnlyForDeploymentPostprocessing = 0;
		};
/* End PBXHeadersBuildPhase section */

/* Begin PBXNativeTarget section */
		D0D1216C19E87B05005E4BAA /* CarthageKit */ = {
			isa = PBXNativeTarget;
			buildConfigurationList = D0D1218419E87B05005E4BAA /* Build configuration list for PBXNativeTarget "CarthageKit" */;
			buildPhases = (
				D0D1216819E87B05005E4BAA /* Sources */,
				D0D1216919E87B05005E4BAA /* Frameworks */,
				D0D1216A19E87B05005E4BAA /* Headers */,
				D0D1216B19E87B05005E4BAA /* Resources */,
				D039935519E9A9F500D13E71 /* Copy Frameworks */,
			);
			buildRules = (
			);
			dependencies = (
			);
			name = CarthageKit;
			productName = CarthageKit;
			productReference = D0D1216D19E87B05005E4BAA /* CarthageKit.framework */;
			productType = "com.apple.product-type.framework";
		};
		D0D1217619E87B05005E4BAA /* CarthageKitTests */ = {
			isa = PBXNativeTarget;
			buildConfigurationList = D0D1218519E87B05005E4BAA /* Build configuration list for PBXNativeTarget "CarthageKitTests" */;
			buildPhases = (
				D0D1217319E87B05005E4BAA /* Sources */,
				D0D1217419E87B05005E4BAA /* Frameworks */,
				D0D1217519E87B05005E4BAA /* Resources */,
				D0AE6B171A0E931300E0E17D /* Copy Fixtures */,
			);
			buildRules = (
			);
			dependencies = (
				D0D1217A19E87B05005E4BAA /* PBXTargetDependency */,
			);
			name = CarthageKitTests;
			productName = CarthageKitTests;
			productReference = D0D1217719E87B05005E4BAA /* CarthageKitTests.xctest */;
			productType = "com.apple.product-type.bundle.unit-test";
		};
		D0E7B63119E9C64500EDBA4D /* carthage */ = {
			isa = PBXNativeTarget;
			buildConfigurationList = D0E7B64919E9C64600EDBA4D /* Build configuration list for PBXNativeTarget "carthage" */;
			buildPhases = (
				D0E7B62E19E9C64500EDBA4D /* Sources */,
				D0E7B62F19E9C64500EDBA4D /* Frameworks */,
				D0E7B63019E9C64500EDBA4D /* Resources */,
				D0E7B65719E9C7C700EDBA4D /* Extract CLI Tool */,
				D0AAAB5319FB0960007B24B3 /* Embed Frameworks */,
			);
			buildRules = (
			);
			dependencies = (
				D0AAAB5219FB0960007B24B3 /* PBXTargetDependency */,
			);
			name = carthage;
			productName = carthage;
			productReference = D0E7B63219E9C64500EDBA4D /* carthage.app */;
			productType = "com.apple.product-type.application";
		};
		D0E7B64019E9C64600EDBA4D /* CarthageTests */ = {
			isa = PBXNativeTarget;
			buildConfigurationList = D0E7B64E19E9C64600EDBA4D /* Build configuration list for PBXNativeTarget "CarthageTests" */;
			buildPhases = (
				D0E7B63D19E9C64600EDBA4D /* Sources */,
				D0E7B63E19E9C64600EDBA4D /* Frameworks */,
				D0E7B63F19E9C64600EDBA4D /* Resources */,
			);
			buildRules = (
			);
			dependencies = (
				D0E7B64319E9C64600EDBA4D /* PBXTargetDependency */,
			);
			name = CarthageTests;
			productName = carthageTests;
			productReference = D0E7B64119E9C64600EDBA4D /* CarthageTests.xctest */;
			productType = "com.apple.product-type.bundle.unit-test";
		};
/* End PBXNativeTarget section */

/* Begin PBXProject section */
		D0D1211019E87861005E4BAA /* Project object */ = {
			isa = PBXProject;
			attributes = {
				LastUpgradeCheck = 0610;
				ORGANIZATIONNAME = Carthage;
				TargetAttributes = {
					D0D1216C19E87B05005E4BAA = {
						CreatedOnToolsVersion = 6.1;
					};
					D0D1217619E87B05005E4BAA = {
						CreatedOnToolsVersion = 6.1;
					};
					D0E7B63119E9C64500EDBA4D = {
						CreatedOnToolsVersion = 6.1;
					};
					D0E7B64019E9C64600EDBA4D = {
						CreatedOnToolsVersion = 6.1;
						TestTargetID = D0E7B63119E9C64500EDBA4D;
					};
				};
			};
			buildConfigurationList = D0D1211319E87861005E4BAA /* Build configuration list for PBXProject "Carthage" */;
			compatibilityVersion = "Xcode 3.2";
			developmentRegion = English;
			hasScannedForEncodings = 0;
			knownRegions = (
				en,
				Base,
			);
			mainGroup = D0D1210F19E87861005E4BAA;
			productRefGroup = D0D1211919E87861005E4BAA /* Products */;
			projectDirPath = "";
			projectRoot = "";
			targets = (
				D0E7B63119E9C64500EDBA4D /* carthage */,
				D0E7B64019E9C64600EDBA4D /* CarthageTests */,
				D0D1216C19E87B05005E4BAA /* CarthageKit */,
				D0D1217619E87B05005E4BAA /* CarthageKitTests */,
			);
		};
/* End PBXProject section */

/* Begin PBXResourcesBuildPhase section */
		D0D1216B19E87B05005E4BAA /* Resources */ = {
			isa = PBXResourcesBuildPhase;
			buildActionMask = 2147483647;
			files = (
			);
			runOnlyForDeploymentPostprocessing = 0;
		};
		D0D1217519E87B05005E4BAA /* Resources */ = {
			isa = PBXResourcesBuildPhase;
			buildActionMask = 2147483647;
			files = (
				885C912C1A074AD300461A70 /* fixtures in Resources */,
				D0AAAB5519FB1062007B24B3 /* TestCartfile in Resources */,
<<<<<<< HEAD
=======
				D0F551DC1A0D71AB0093311F /* TestCartfile.lock in Resources */,
>>>>>>> 86ea1505
			);
			runOnlyForDeploymentPostprocessing = 0;
		};
		D0E7B63019E9C64500EDBA4D /* Resources */ = {
			isa = PBXResourcesBuildPhase;
			buildActionMask = 2147483647;
			files = (
			);
			runOnlyForDeploymentPostprocessing = 0;
		};
		D0E7B63F19E9C64600EDBA4D /* Resources */ = {
			isa = PBXResourcesBuildPhase;
			buildActionMask = 2147483647;
			files = (
			);
			runOnlyForDeploymentPostprocessing = 0;
		};
/* End PBXResourcesBuildPhase section */

/* Begin PBXShellScriptBuildPhase section */
		D0AE6B171A0E931300E0E17D /* Copy Fixtures */ = {
			isa = PBXShellScriptBuildPhase;
			buildActionMask = 2147483647;
			files = (
			);
			inputPaths = (
				"$(TARGET_NAME)/fixtures",
			);
			name = "Copy Fixtures";
			outputPaths = (
				"$(BUILT_PRODUCTS_DIR)/$(UNLOCALIZED_RESOURCES_FOLDER_PATH)",
			);
			runOnlyForDeploymentPostprocessing = 0;
			shellPath = /bin/sh;
			shellScript = ". script/copy-fixtures";
		};
		D0E7B65719E9C7C700EDBA4D /* Extract CLI Tool */ = {
			isa = PBXShellScriptBuildPhase;
			buildActionMask = 2147483647;
			files = (
			);
			inputPaths = (
				"$(BUILT_PRODUCTS_DIR)/$(EXECUTABLE_PATH)",
			);
			name = "Extract CLI Tool";
			outputPaths = (
				"$(BUILT_PRODUCTS_DIR)/$(EXECUTABLE_NAME)",
			);
			runOnlyForDeploymentPostprocessing = 0;
			shellPath = /bin/bash;
			shellScript = ". script/extract-tool";
		};
/* End PBXShellScriptBuildPhase section */

/* Begin PBXSourcesBuildPhase section */
		D0D1216819E87B05005E4BAA /* Sources */ = {
			isa = PBXSourcesBuildPhase;
			buildActionMask = 2147483647;
			files = (
				D0AAAB4A19FAEDB4007B24B3 /* Errors.swift in Sources */,
				D0DE89441A0F2D9B0030A3EC /* Scannable.swift in Sources */,
				D0AD39B019E900BC00B343CE /* Task.swift in Sources */,
				D01D82D71A10160700F0DD94 /* Resolver.swift in Sources */,
				D074EDC51A049283001DE082 /* FrameworkExtensions.swift in Sources */,
				88ED56D619ECE34900CBF5C4 /* Git.swift in Sources */,
				D0D1219219E88B8F005E4BAA /* GitHub.swift in Sources */,
				D0DE89401A0F2CB00030A3EC /* Version.swift in Sources */,
				D01F8A5419EA2F1700643E7C /* Xcode.swift in Sources */,
				D0D1219019E88A15005E4BAA /* Cartfile.swift in Sources */,
				F603929919EA29F80050A6AF /* Project.swift in Sources */,
			);
			runOnlyForDeploymentPostprocessing = 0;
		};
		D0D1217319E87B05005E4BAA /* Sources */ = {
			isa = PBXSourcesBuildPhase;
			buildActionMask = 2147483647;
			files = (
				D0D121E019E8999E005E4BAA /* CartfileSpec.swift in Sources */,
				D0DE89421A0F2D450030A3EC /* VersionSpec.swift in Sources */,
				D04AEADB19E918C30045C166 /* TaskSpec.swift in Sources */,
				D0DB09A419EA354200234B16 /* XcodeSpec.swift in Sources */,
				D01D82DD1A10B01D00F0DD94 /* ResolverSpec.swift in Sources */,
			);
			runOnlyForDeploymentPostprocessing = 0;
		};
		D0E7B62E19E9C64500EDBA4D /* Sources */ = {
			isa = PBXSourcesBuildPhase;
			buildActionMask = 2147483647;
			files = (
				D0E7B65519E9C76900EDBA4D /* Help.swift in Sources */,
				D0E7B65419E9C76900EDBA4D /* Command.swift in Sources */,
				D03B32BF19EA49D8007788BE /* Build.swift in Sources */,
				D0E7B65619E9C76900EDBA4D /* main.swift in Sources */,
				F689C33619EA14D4006D1EFA /* Checkout.swift in Sources */,
			);
			runOnlyForDeploymentPostprocessing = 0;
		};
		D0E7B63D19E9C64600EDBA4D /* Sources */ = {
			isa = PBXSourcesBuildPhase;
			buildActionMask = 2147483647;
			files = (
				D0D789C619FCD44700F07D81 /* CommandSpec.swift in Sources */,
				D0D789C719FCD44B00F07D81 /* Command.swift in Sources */,
			);
			runOnlyForDeploymentPostprocessing = 0;
		};
/* End PBXSourcesBuildPhase section */

/* Begin PBXTargetDependency section */
		D0AAAB5219FB0960007B24B3 /* PBXTargetDependency */ = {
			isa = PBXTargetDependency;
			target = D0D1216C19E87B05005E4BAA /* CarthageKit */;
			targetProxy = D0AAAB5119FB0960007B24B3 /* PBXContainerItemProxy */;
		};
		D0D1217A19E87B05005E4BAA /* PBXTargetDependency */ = {
			isa = PBXTargetDependency;
			target = D0D1216C19E87B05005E4BAA /* CarthageKit */;
			targetProxy = D0D1217919E87B05005E4BAA /* PBXContainerItemProxy */;
		};
		D0E7B64319E9C64600EDBA4D /* PBXTargetDependency */ = {
			isa = PBXTargetDependency;
			target = D0E7B63119E9C64500EDBA4D /* carthage */;
			targetProxy = D0E7B64219E9C64600EDBA4D /* PBXContainerItemProxy */;
		};
/* End PBXTargetDependency section */

/* Begin XCBuildConfiguration section */
		D0D1211D19E87861005E4BAA /* Debug */ = {
			isa = XCBuildConfiguration;
			baseConfigurationReference = D0D1212619E878CC005E4BAA /* Debug.xcconfig */;
			buildSettings = {
				MACOSX_DEPLOYMENT_TARGET = 10.9;
			};
			name = Debug;
		};
		D0D1211E19E87861005E4BAA /* Release */ = {
			isa = XCBuildConfiguration;
			baseConfigurationReference = D0D1212819E878CC005E4BAA /* Release.xcconfig */;
			buildSettings = {
				MACOSX_DEPLOYMENT_TARGET = 10.9;
			};
			name = Release;
		};
		D0D1218019E87B05005E4BAA /* Debug */ = {
			isa = XCBuildConfiguration;
			baseConfigurationReference = D0D1213719E878CC005E4BAA /* Mac-Framework.xcconfig */;
			buildSettings = {
				CURRENT_PROJECT_VERSION = 1;
				DYLIB_COMPATIBILITY_VERSION = 1;
				DYLIB_CURRENT_VERSION = 1;
				EMBEDDED_CONTENT_CONTAINS_SWIFT = YES;
				FRAMEWORK_VERSION = A;
				INFOPLIST_FILE = CarthageKit/Info.plist;
				LD_RUNPATH_SEARCH_PATHS = "$(inherited) @executable_path/Frameworks @loader_path/Frameworks";
				PRODUCT_NAME = "$(TARGET_NAME)";
				VERSIONING_SYSTEM = "apple-generic";
				VERSION_INFO_PREFIX = "";
			};
			name = Debug;
		};
		D0D1218119E87B05005E4BAA /* Release */ = {
			isa = XCBuildConfiguration;
			baseConfigurationReference = D0D1213719E878CC005E4BAA /* Mac-Framework.xcconfig */;
			buildSettings = {
				CURRENT_PROJECT_VERSION = 1;
				DYLIB_COMPATIBILITY_VERSION = 1;
				DYLIB_CURRENT_VERSION = 1;
				EMBEDDED_CONTENT_CONTAINS_SWIFT = YES;
				FRAMEWORK_VERSION = A;
				INFOPLIST_FILE = CarthageKit/Info.plist;
				LD_RUNPATH_SEARCH_PATHS = "$(inherited) @executable_path/Frameworks @loader_path/Frameworks";
				PRODUCT_NAME = "$(TARGET_NAME)";
				VERSIONING_SYSTEM = "apple-generic";
				VERSION_INFO_PREFIX = "";
			};
			name = Release;
		};
		D0D1218219E87B05005E4BAA /* Debug */ = {
			isa = XCBuildConfiguration;
			baseConfigurationReference = D0D1213419E878CC005E4BAA /* Mac-Application.xcconfig */;
			buildSettings = {
				FRAMEWORK_SEARCH_PATHS = (
					"$(DEVELOPER_FRAMEWORKS_DIR)",
					"$(inherited)",
				);
				INFOPLIST_FILE = CarthageKitTests/Info.plist;
				PRODUCT_NAME = "$(TARGET_NAME)";
			};
			name = Debug;
		};
		D0D1218319E87B05005E4BAA /* Release */ = {
			isa = XCBuildConfiguration;
			baseConfigurationReference = D0D1213419E878CC005E4BAA /* Mac-Application.xcconfig */;
			buildSettings = {
				FRAMEWORK_SEARCH_PATHS = (
					"$(DEVELOPER_FRAMEWORKS_DIR)",
					"$(inherited)",
				);
				INFOPLIST_FILE = CarthageKitTests/Info.plist;
				PRODUCT_NAME = "$(TARGET_NAME)";
			};
			name = Release;
		};
		D0D1218719E87B38005E4BAA /* Profile */ = {
			isa = XCBuildConfiguration;
			baseConfigurationReference = D0D1212719E878CC005E4BAA /* Profile.xcconfig */;
			buildSettings = {
				MACOSX_DEPLOYMENT_TARGET = 10.9;
			};
			name = Profile;
		};
		D0D1218919E87B38005E4BAA /* Profile */ = {
			isa = XCBuildConfiguration;
			baseConfigurationReference = D0D1213719E878CC005E4BAA /* Mac-Framework.xcconfig */;
			buildSettings = {
				CURRENT_PROJECT_VERSION = 1;
				DYLIB_COMPATIBILITY_VERSION = 1;
				DYLIB_CURRENT_VERSION = 1;
				EMBEDDED_CONTENT_CONTAINS_SWIFT = YES;
				FRAMEWORK_VERSION = A;
				INFOPLIST_FILE = CarthageKit/Info.plist;
				LD_RUNPATH_SEARCH_PATHS = "$(inherited) @executable_path/Frameworks @loader_path/Frameworks";
				PRODUCT_NAME = "$(TARGET_NAME)";
				VERSIONING_SYSTEM = "apple-generic";
				VERSION_INFO_PREFIX = "";
			};
			name = Profile;
		};
		D0D1218A19E87B38005E4BAA /* Profile */ = {
			isa = XCBuildConfiguration;
			baseConfigurationReference = D0D1213419E878CC005E4BAA /* Mac-Application.xcconfig */;
			buildSettings = {
				FRAMEWORK_SEARCH_PATHS = (
					"$(DEVELOPER_FRAMEWORKS_DIR)",
					"$(inherited)",
				);
				INFOPLIST_FILE = CarthageKitTests/Info.plist;
				PRODUCT_NAME = "$(TARGET_NAME)";
			};
			name = Profile;
		};
		D0D1218B19E87B3B005E4BAA /* Test */ = {
			isa = XCBuildConfiguration;
			baseConfigurationReference = D0D1212919E878CC005E4BAA /* Test.xcconfig */;
			buildSettings = {
				MACOSX_DEPLOYMENT_TARGET = 10.9;
			};
			name = Test;
		};
		D0D1218D19E87B3B005E4BAA /* Test */ = {
			isa = XCBuildConfiguration;
			baseConfigurationReference = D0D1213719E878CC005E4BAA /* Mac-Framework.xcconfig */;
			buildSettings = {
				CURRENT_PROJECT_VERSION = 1;
				DYLIB_COMPATIBILITY_VERSION = 1;
				DYLIB_CURRENT_VERSION = 1;
				EMBEDDED_CONTENT_CONTAINS_SWIFT = YES;
				FRAMEWORK_VERSION = A;
				INFOPLIST_FILE = CarthageKit/Info.plist;
				LD_RUNPATH_SEARCH_PATHS = "$(inherited) @executable_path/Frameworks @loader_path/Frameworks";
				PRODUCT_NAME = "$(TARGET_NAME)";
				VERSIONING_SYSTEM = "apple-generic";
				VERSION_INFO_PREFIX = "";
			};
			name = Test;
		};
		D0D1218E19E87B3B005E4BAA /* Test */ = {
			isa = XCBuildConfiguration;
			baseConfigurationReference = D0D1213419E878CC005E4BAA /* Mac-Application.xcconfig */;
			buildSettings = {
				FRAMEWORK_SEARCH_PATHS = (
					"$(DEVELOPER_FRAMEWORKS_DIR)",
					"$(inherited)",
				);
				INFOPLIST_FILE = CarthageKitTests/Info.plist;
				PRODUCT_NAME = "$(TARGET_NAME)";
			};
			name = Test;
		};
		D0E7B64A19E9C64600EDBA4D /* Debug */ = {
			isa = XCBuildConfiguration;
			baseConfigurationReference = D0D1213419E878CC005E4BAA /* Mac-Application.xcconfig */;
			buildSettings = {
				INFOPLIST_FILE = carthage/Info.plist;
				LD_RUNPATH_SEARCH_PATHS = "@executable_path/. @executable_path/CarthageKit.framework/Versions/Current/Frameworks /Library/Frameworks /Library/Frameworks/CarthageKit.framework/Versions/Current/Frameworks";
				PRODUCT_NAME = "$(TARGET_NAME)";
			};
			name = Debug;
		};
		D0E7B64B19E9C64600EDBA4D /* Test */ = {
			isa = XCBuildConfiguration;
			baseConfigurationReference = D0D1213419E878CC005E4BAA /* Mac-Application.xcconfig */;
			buildSettings = {
				INFOPLIST_FILE = carthage/Info.plist;
				LD_RUNPATH_SEARCH_PATHS = "@executable_path/. @executable_path/CarthageKit.framework/Versions/Current/Frameworks /Library/Frameworks /Library/Frameworks/CarthageKit.framework/Versions/Current/Frameworks";
				PRODUCT_NAME = "$(TARGET_NAME)";
			};
			name = Test;
		};
		D0E7B64C19E9C64600EDBA4D /* Release */ = {
			isa = XCBuildConfiguration;
			baseConfigurationReference = D0D1213419E878CC005E4BAA /* Mac-Application.xcconfig */;
			buildSettings = {
				INFOPLIST_FILE = carthage/Info.plist;
				LD_RUNPATH_SEARCH_PATHS = "@executable_path/. @executable_path/CarthageKit.framework/Versions/Current/Frameworks /Library/Frameworks /Library/Frameworks/CarthageKit.framework/Versions/Current/Frameworks";
				PRODUCT_NAME = "$(TARGET_NAME)";
			};
			name = Release;
		};
		D0E7B64D19E9C64600EDBA4D /* Profile */ = {
			isa = XCBuildConfiguration;
			baseConfigurationReference = D0D1213419E878CC005E4BAA /* Mac-Application.xcconfig */;
			buildSettings = {
				INFOPLIST_FILE = carthage/Info.plist;
				LD_RUNPATH_SEARCH_PATHS = "@executable_path/. @executable_path/CarthageKit.framework/Versions/Current/Frameworks /Library/Frameworks /Library/Frameworks/CarthageKit.framework/Versions/Current/Frameworks";
				PRODUCT_NAME = "$(TARGET_NAME)";
			};
			name = Profile;
		};
		D0E7B64F19E9C64600EDBA4D /* Debug */ = {
			isa = XCBuildConfiguration;
			baseConfigurationReference = D0D1213419E878CC005E4BAA /* Mac-Application.xcconfig */;
			buildSettings = {
				FRAMEWORK_SEARCH_PATHS = (
					"$(DEVELOPER_FRAMEWORKS_DIR)",
					"$(inherited)",
				);
				INFOPLIST_FILE = carthageTests/Info.plist;
				PRODUCT_NAME = "$(TARGET_NAME)";
			};
			name = Debug;
		};
		D0E7B65019E9C64600EDBA4D /* Test */ = {
			isa = XCBuildConfiguration;
			baseConfigurationReference = D0D1213419E878CC005E4BAA /* Mac-Application.xcconfig */;
			buildSettings = {
				FRAMEWORK_SEARCH_PATHS = (
					"$(DEVELOPER_FRAMEWORKS_DIR)",
					"$(inherited)",
				);
				INFOPLIST_FILE = carthageTests/Info.plist;
				PRODUCT_NAME = "$(TARGET_NAME)";
			};
			name = Test;
		};
		D0E7B65119E9C64600EDBA4D /* Release */ = {
			isa = XCBuildConfiguration;
			baseConfigurationReference = D0D1213419E878CC005E4BAA /* Mac-Application.xcconfig */;
			buildSettings = {
				FRAMEWORK_SEARCH_PATHS = (
					"$(DEVELOPER_FRAMEWORKS_DIR)",
					"$(inherited)",
				);
				INFOPLIST_FILE = carthageTests/Info.plist;
				PRODUCT_NAME = "$(TARGET_NAME)";
			};
			name = Release;
		};
		D0E7B65219E9C64600EDBA4D /* Profile */ = {
			isa = XCBuildConfiguration;
			baseConfigurationReference = D0D1213419E878CC005E4BAA /* Mac-Application.xcconfig */;
			buildSettings = {
				FRAMEWORK_SEARCH_PATHS = (
					"$(DEVELOPER_FRAMEWORKS_DIR)",
					"$(inherited)",
				);
				INFOPLIST_FILE = carthageTests/Info.plist;
				PRODUCT_NAME = "$(TARGET_NAME)";
			};
			name = Profile;
		};
/* End XCBuildConfiguration section */

/* Begin XCConfigurationList section */
		D0D1211319E87861005E4BAA /* Build configuration list for PBXProject "Carthage" */ = {
			isa = XCConfigurationList;
			buildConfigurations = (
				D0D1211D19E87861005E4BAA /* Debug */,
				D0D1218B19E87B3B005E4BAA /* Test */,
				D0D1211E19E87861005E4BAA /* Release */,
				D0D1218719E87B38005E4BAA /* Profile */,
			);
			defaultConfigurationIsVisible = 0;
			defaultConfigurationName = Release;
		};
		D0D1218419E87B05005E4BAA /* Build configuration list for PBXNativeTarget "CarthageKit" */ = {
			isa = XCConfigurationList;
			buildConfigurations = (
				D0D1218019E87B05005E4BAA /* Debug */,
				D0D1218D19E87B3B005E4BAA /* Test */,
				D0D1218119E87B05005E4BAA /* Release */,
				D0D1218919E87B38005E4BAA /* Profile */,
			);
			defaultConfigurationIsVisible = 0;
			defaultConfigurationName = Release;
		};
		D0D1218519E87B05005E4BAA /* Build configuration list for PBXNativeTarget "CarthageKitTests" */ = {
			isa = XCConfigurationList;
			buildConfigurations = (
				D0D1218219E87B05005E4BAA /* Debug */,
				D0D1218E19E87B3B005E4BAA /* Test */,
				D0D1218319E87B05005E4BAA /* Release */,
				D0D1218A19E87B38005E4BAA /* Profile */,
			);
			defaultConfigurationIsVisible = 0;
			defaultConfigurationName = Release;
		};
		D0E7B64919E9C64600EDBA4D /* Build configuration list for PBXNativeTarget "carthage" */ = {
			isa = XCConfigurationList;
			buildConfigurations = (
				D0E7B64A19E9C64600EDBA4D /* Debug */,
				D0E7B64B19E9C64600EDBA4D /* Test */,
				D0E7B64C19E9C64600EDBA4D /* Release */,
				D0E7B64D19E9C64600EDBA4D /* Profile */,
			);
			defaultConfigurationIsVisible = 0;
			defaultConfigurationName = Release;
		};
		D0E7B64E19E9C64600EDBA4D /* Build configuration list for PBXNativeTarget "CarthageTests" */ = {
			isa = XCConfigurationList;
			buildConfigurations = (
				D0E7B64F19E9C64600EDBA4D /* Debug */,
				D0E7B65019E9C64600EDBA4D /* Test */,
				D0E7B65119E9C64600EDBA4D /* Release */,
				D0E7B65219E9C64600EDBA4D /* Profile */,
			);
			defaultConfigurationIsVisible = 0;
			defaultConfigurationName = Release;
		};
/* End XCConfigurationList section */
	};
	rootObject = D0D1211019E87861005E4BAA /* Project object */;
}<|MERGE_RESOLUTION|>--- conflicted
+++ resolved
@@ -7,13 +7,9 @@
 	objects = {
 
 /* Begin PBXBuildFile section */
-<<<<<<< HEAD
-		885C912C1A074AD300461A70 /* fixtures in Resources */ = {isa = PBXBuildFile; fileRef = 885C912B1A074AD300461A70 /* fixtures */; };
 		88ED56D619ECE34900CBF5C4 /* Git.swift in Sources */ = {isa = PBXBuildFile; fileRef = 88ED56D519ECE34900CBF5C4 /* Git.swift */; };
-=======
 		D01D82D71A10160700F0DD94 /* Resolver.swift in Sources */ = {isa = PBXBuildFile; fileRef = D01D82D61A10160700F0DD94 /* Resolver.swift */; };
 		D01D82DD1A10B01D00F0DD94 /* ResolverSpec.swift in Sources */ = {isa = PBXBuildFile; fileRef = D01D82DC1A10B01D00F0DD94 /* ResolverSpec.swift */; };
->>>>>>> 86ea1505
 		D01F8A3F19EA28C400643E7C /* ReactiveCocoa.framework in Frameworks */ = {isa = PBXBuildFile; fileRef = D01F8A3E19EA28C400643E7C /* ReactiveCocoa.framework */; };
 		D01F8A4119EA28C600643E7C /* LlamaKit.framework in Frameworks */ = {isa = PBXBuildFile; fileRef = D01F8A4019EA28C600643E7C /* LlamaKit.framework */; };
 		D01F8A4419EA28E400643E7C /* LlamaKit.framework in Copy Frameworks */ = {isa = PBXBuildFile; fileRef = D01F8A4019EA28C600643E7C /* LlamaKit.framework */; settings = {ATTRIBUTES = (CodeSignOnCopy, RemoveHeadersOnCopy, ); }; };
@@ -45,12 +41,9 @@
 		D0E7B65419E9C76900EDBA4D /* Command.swift in Sources */ = {isa = PBXBuildFile; fileRef = D06939B019E8A757001E44AE /* Command.swift */; };
 		D0E7B65519E9C76900EDBA4D /* Help.swift in Sources */ = {isa = PBXBuildFile; fileRef = D06939B219E8A79F001E44AE /* Help.swift */; };
 		D0E7B65619E9C76900EDBA4D /* main.swift in Sources */ = {isa = PBXBuildFile; fileRef = D0D1211B19E87861005E4BAA /* main.swift */; };
-<<<<<<< HEAD
+		D0F551DC1A0D71AB0093311F /* TestCartfile.lock in Resources */ = {isa = PBXBuildFile; fileRef = D0F551DB1A0D71AB0093311F /* TestCartfile.lock */; };
 		F603929919EA29F80050A6AF /* Project.swift in Sources */ = {isa = PBXBuildFile; fileRef = F603929819EA29F80050A6AF /* Project.swift */; };
 		F689C33619EA14D4006D1EFA /* Checkout.swift in Sources */ = {isa = PBXBuildFile; fileRef = F66685FB19E8F1EC00487A88 /* Checkout.swift */; };
-=======
-		D0F551DC1A0D71AB0093311F /* TestCartfile.lock in Resources */ = {isa = PBXBuildFile; fileRef = D0F551DB1A0D71AB0093311F /* TestCartfile.lock */; };
->>>>>>> 86ea1505
 /* End PBXBuildFile section */
 
 /* Begin PBXContainerItemProxy section */
@@ -104,13 +97,9 @@
 /* End PBXCopyFilesBuildPhase section */
 
 /* Begin PBXFileReference section */
-<<<<<<< HEAD
-		885C912B1A074AD300461A70 /* fixtures */ = {isa = PBXFileReference; lastKnownFileType = folder; path = fixtures; sourceTree = "<group>"; };
 		88ED56D519ECE34900CBF5C4 /* Git.swift */ = {isa = PBXFileReference; fileEncoding = 4; lastKnownFileType = sourcecode.swift; path = Git.swift; sourceTree = "<group>"; };
-=======
 		D01D82D61A10160700F0DD94 /* Resolver.swift */ = {isa = PBXFileReference; fileEncoding = 4; lastKnownFileType = sourcecode.swift; path = Resolver.swift; sourceTree = "<group>"; };
 		D01D82DC1A10B01D00F0DD94 /* ResolverSpec.swift */ = {isa = PBXFileReference; fileEncoding = 4; lastKnownFileType = sourcecode.swift; path = ResolverSpec.swift; sourceTree = "<group>"; };
->>>>>>> 86ea1505
 		D01F8A3E19EA28C400643E7C /* ReactiveCocoa.framework */ = {isa = PBXFileReference; lastKnownFileType = wrapper.framework; path = ReactiveCocoa.framework; sourceTree = BUILT_PRODUCTS_DIR; };
 		D01F8A4019EA28C600643E7C /* LlamaKit.framework */ = {isa = PBXFileReference; lastKnownFileType = wrapper.framework; path = LlamaKit.framework; sourceTree = BUILT_PRODUCTS_DIR; };
 		D01F8A4619EA28F600643E7C /* Nimble.framework */ = {isa = PBXFileReference; lastKnownFileType = wrapper.framework; name = Nimble.framework; path = ../External/ReactiveCocoa/External/Quick/Externals/Nimble/build/Debug/Nimble.framework; sourceTree = "<group>"; };
@@ -161,12 +150,9 @@
 		D0E7B64119E9C64600EDBA4D /* CarthageTests.xctest */ = {isa = PBXFileReference; explicitFileType = wrapper.cfbundle; includeInIndex = 0; path = CarthageTests.xctest; sourceTree = BUILT_PRODUCTS_DIR; };
 		D0E7B64619E9C64600EDBA4D /* Info.plist */ = {isa = PBXFileReference; lastKnownFileType = text.plist.xml; path = Info.plist; sourceTree = "<group>"; };
 		D0E7B65819E9CA0800EDBA4D /* carthage */ = {isa = PBXFileReference; lastKnownFileType = text; path = carthage; sourceTree = BUILT_PRODUCTS_DIR; };
-<<<<<<< HEAD
+		D0F551DB1A0D71AB0093311F /* TestCartfile.lock */ = {isa = PBXFileReference; fileEncoding = 4; lastKnownFileType = text; path = TestCartfile.lock; sourceTree = "<group>"; };
 		F603929819EA29F80050A6AF /* Project.swift */ = {isa = PBXFileReference; fileEncoding = 4; lastKnownFileType = sourcecode.swift; path = Project.swift; sourceTree = "<group>"; };
 		F66685FB19E8F1EC00487A88 /* Checkout.swift */ = {isa = PBXFileReference; fileEncoding = 4; lastKnownFileType = sourcecode.swift; path = Checkout.swift; sourceTree = "<group>"; };
-=======
-		D0F551DB1A0D71AB0093311F /* TestCartfile.lock */ = {isa = PBXFileReference; fileEncoding = 4; lastKnownFileType = text; path = TestCartfile.lock; sourceTree = "<group>"; };
->>>>>>> 86ea1505
 /* End PBXFileReference section */
 
 /* Begin PBXFrameworksBuildPhase section */
@@ -357,10 +343,6 @@
 		D0D1217C19E87B05005E4BAA /* Supporting Files */ = {
 			isa = PBXGroup;
 			children = (
-<<<<<<< HEAD
-				885C912B1A074AD300461A70 /* fixtures */,
-=======
->>>>>>> 86ea1505
 				D01F8A4B19EA28FE00643E7C /* Nimble.framework */,
 				D01F8A4619EA28F600643E7C /* Nimble.framework */,
 				D01F8A4719EA28F600643E7C /* Quick.framework */,
@@ -536,12 +518,8 @@
 			isa = PBXResourcesBuildPhase;
 			buildActionMask = 2147483647;
 			files = (
-				885C912C1A074AD300461A70 /* fixtures in Resources */,
 				D0AAAB5519FB1062007B24B3 /* TestCartfile in Resources */,
-<<<<<<< HEAD
-=======
 				D0F551DC1A0D71AB0093311F /* TestCartfile.lock in Resources */,
->>>>>>> 86ea1505
 			);
 			runOnlyForDeploymentPostprocessing = 0;
 		};
