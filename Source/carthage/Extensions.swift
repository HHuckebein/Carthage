--- conflicted
+++ resolved
@@ -63,76 +63,6 @@
 	}
 }
 
-<<<<<<< HEAD
-/// Transforms the error type in a Result.
-extension Result {
-	internal func mapError<F>(transform: Error -> F) -> Result<Value, F> {
-		switch self {
-		case let .Success(value):
-			return .Success(value)
-
-		case let .Failure(error):
-			return .Failure(transform(error))
-		}
-	}
-}
-
-extension SignalType {
-
-	/// Bring back the `observe` overload. The `observeNext` or pattern matching
-	/// on `observe(Event)` is still annoying in practice and more verbose. This is
-	/// also likely to change in a later RAC 4 alpha.
-	internal func observe(next next: (T -> ())? = nil, error: (E -> ())? = nil, completed: (() -> ())? = nil, interrupted: (() -> ())? = nil) -> Disposable? {
-		return self.observe { (event: Event<T, E>) in
-			switch event {
-			case let .Next(value):
-				next?(value)
-			case let .Error(err):
-				error?(err)
-			case .Completed:
-				completed?()
-			case .Interrupted:
-				interrupted?()
-			}
-		}
-	}
-}
-
-extension SignalProducerType {
-
-	/// Bring back the `start` overload. The `startNext` or pattern matching
-	/// on `start(Event)` is annoying in practice and more verbose. This is also
-	/// likely to change in a later RAC 4 alpha.
-	internal func start(next next: (T -> ())? = nil, error: (E -> ())? = nil, completed: (() -> ())? = nil, interrupted: (() -> ())? = nil) -> Disposable? {
-		return self.start { (event: Event<T, E>) in
-			switch event {
-			case let .Next(value):
-				next?(value)
-			case let .Error(err):
-				error?(err)
-			case .Completed:
-				completed?()
-			case .Interrupted:
-				interrupted?()
-			}
-		}
-	}
-}
-
-extension SignalType where E == CarthageError {
-	/// Promotes CarthageErrors into CommandErrors.
-	internal func promoteErrors() -> Signal<T, CommandError> {
-		return signal.mapError { (error: CarthageError) -> CommandError in
-			let commandantError = CommandantError.CommandError(error)
-			return CommandError(commandantError)
-		}
-	}
-}
-
-extension SignalProducerType where E == CarthageError {
-	/// Promotes CarthageErrors into CommandErrors.
-	internal func promoteErrors() -> SignalProducer<T, CommandError> {
-=======
 extension SignalType where Error == CarthageError {
 	/// Promotes CarthageErrors into CommandErrors.
 	internal func promoteErrors() -> Signal<Value, CommandError> {
@@ -146,26 +76,17 @@
 extension SignalProducerType where Error == CarthageError {
 	/// Promotes CarthageErrors into CommandErrors.
 	internal func promoteErrors() -> SignalProducer<Value, CommandError> {
->>>>>>> 60011123
 		return lift { $0.promoteErrors() }
 	}
 }
 
 /// Lifts the Result of options parsing into a SignalProducer.
 internal func producerWithOptions<T>(result: Result<T, CommandantError<CarthageError>>) -> SignalProducer<T, CommandError> {
-<<<<<<< HEAD
-	let mappedResult = result.mapError { CommandError($0) }
-	return SignalProducer(result: mappedResult)
-}
-
-extension SignalProducerType where E == CommandError {
-=======
 	let mappedResult = result.mapError(CommandError.init)
 	return SignalProducer(result: mappedResult)
 }
 
 extension SignalProducerType where Error == CommandError {
->>>>>>> 60011123
 	/// Waits on a SignalProducer that implements the behavior of a CommandType.
 	internal func waitOnCommand() -> Result<(), CommandantError<CarthageError>> {
 		let result = producer
@@ -263,13 +184,8 @@
 						do {
 							try fileManager.trashItemAtURL(oldCheckoutsURL, resultingItemURL: nil)
 							return .Success(())
-<<<<<<< HEAD
-						} catch {
-							return .Failure(CarthageError.WriteFailed(oldCheckoutsURL, error as NSError))
-=======
 						} catch let error as NSError {
 							return .Failure(CarthageError.WriteFailed(oldCheckoutsURL, error))
->>>>>>> 60011123
 						}
 					}
 
@@ -286,15 +202,9 @@
 						.concat(moveProducer
 							.then(.empty))
 
-<<<<<<< HEAD
-					sendNext(observer, producer)
-				} catch {
-					sendError(observer, CarthageError.ReadFailed(oldCheckoutsURL, error as NSError))
-=======
 					observer.sendNext(producer)
 				} catch let error as NSError {
 					observer.sendFailed(CarthageError.ReadFailed(oldCheckoutsURL, error))
->>>>>>> 60011123
 					return
 				}
 			}
