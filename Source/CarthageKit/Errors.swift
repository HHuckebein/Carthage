//
//  Errors.swift
//  Carthage
//
//  Created by Justin Spahr-Summers on 2014-10-24.
//  Copyright (c) 2014 Carthage. All rights reserved.
//

import Foundation
import ReactiveSwift
import ReactiveTask
import Tentacle
import XCDBLD

/// Possible errors that can originate from Carthage.
public enum CarthageError: Error {
	public typealias VersionRequirement = (specifier: VersionSpecifier, fromProject: ProjectIdentifier?)

	/// One or more arguments was invalid.
	case invalidArgument(description: String)

	/// `xcodebuild` did not return a build setting that we needed.
	case missingBuildSetting(String)

	/// Incompatible version specifiers were given for a dependency.
	case incompatibleRequirements(ProjectIdentifier, VersionRequirement, VersionRequirement)

	/// No tagged versions could be found for the dependency.
	case taggedVersionNotFound(ProjectIdentifier)

	/// No existent version could be found to satisfy the version specifier for
	/// a dependency.
	case requiredVersionNotFound(ProjectIdentifier, VersionSpecifier)
	
	/// No entry could be found in Cartfile for a dependency with this name.
	case unknownDependencies([String])

	/// No entry could be found in Cartfile.resolved for a dependency with this name.
	case unresolvedDependencies([String])

	/// Failed to check out a repository.
	case repositoryCheckoutFailed(workingDirectoryURL: URL, reason: String, underlyingError: NSError?)

	/// Failed to read a file or directory at the given URL.
	case readFailed(URL, NSError?)

	/// Failed to write a file or directory at the given URL.
	case writeFailed(URL, NSError?)

	/// An error occurred parsing a Carthage file.
	case parseError(description: String)

	/// An error occurred parsing the binary-only framework definition file
	case invalidBinaryJSON(URL, BinaryJSONError)

	// An expected environment variable wasn't found.
	case missingEnvironmentVariable(variable: String)

	// An error occurred reading a framework's architectures.
	case invalidArchitectures(description: String)

	// An error occurred reading a dSYM or framework's UUIDs.
	case invalidUUIDs(description: String)

	/// The project is not sharing any framework schemes, so Carthage cannot
	/// discover them.
	case noSharedFrameworkSchemes(ProjectIdentifier, Set<Platform>)

	/// The project is not sharing any schemes, so Carthage cannot discover
	/// them.
	case noSharedSchemes(ProjectLocator, Repository?)

	/// Timeout whilst running `xcodebuild`
	case xcodebuildTimeout(ProjectLocator)

	/// A cartfile contains duplicate dependencies, either in itself or across
	/// other cartfiles.
	case duplicateDependencies([DuplicateDependency])

	// There was a cycle between dependencies in the associated graph.
	case dependencyCycle([ProjectIdentifier: Set<ProjectIdentifier>])
	
	/// A request to the GitHub API failed.
	case gitHubAPIRequestFailed(Client.Error)
	
	case gitHubAPITimeout

	case buildFailed(TaskError, log: URL?)

	/// An error occurred while shelling out.
	case taskError(TaskError)

	/// An internal error occurred
	case internalError(description: String)
}

public extension CarthageError {
	init(scannableError: ScannableError) {
		self = .parseError(description: "\(scannableError)")
	}
}

private func == (_ lhs: CarthageError.VersionRequirement, _ rhs: CarthageError.VersionRequirement) -> Bool {
	return lhs.specifier == rhs.specifier && lhs.fromProject == rhs.fromProject
}

extension CarthageError: Equatable {
	public static func == (_ lhs: CarthageError, _ rhs: CarthageError) -> Bool {
		switch (lhs, rhs) {
		case let (.invalidArgument(left), .invalidArgument(right)):
			return left == right
		
		case let (.missingBuildSetting(left), .missingBuildSetting(right)):
			return left == right
		
		case let (.incompatibleRequirements(left, la, lb), .incompatibleRequirements(right, ra, rb)):
			let specifiersEqual = (la == ra && lb == rb) || (la == rb && rb == la)
			return left == right && specifiersEqual
		
		case let (.taggedVersionNotFound(left), .taggedVersionNotFound(right)):
			return left == right

		case let (.requiredVersionNotFound(left, leftVersion), .requiredVersionNotFound(right, rightVersion)):
			return left == right && leftVersion == rightVersion
		
		case let (.repositoryCheckoutFailed(la, lb, lc), .repositoryCheckoutFailed(ra, rb, rc)):
			return la == ra && lb == rb && lc == rc
		
		case let (.readFailed(la, lb), .readFailed(ra, rb)):
			return la == ra && lb == rb
		
		case let (.writeFailed(la, lb), .writeFailed(ra, rb)):
			return la == ra && lb == rb
		
		case let (.parseError(left), .parseError(right)):
			return left == right

		case let (.invalidBinaryJSON(leftUrl, leftError), .invalidBinaryJSON(rightUrl, rightError)):
			return leftUrl == rightUrl && leftError == rightError

		case let (.missingEnvironmentVariable(left), .missingEnvironmentVariable(right)):
			return left == right
		
		case let (.invalidArchitectures(left), .invalidArchitectures(right)):
			return left == right

		case let (.noSharedFrameworkSchemes(la, lb), .noSharedFrameworkSchemes(ra, rb)):
			return la == ra && lb == rb

		case let (.noSharedSchemes(la, lb), .noSharedSchemes(ra, rb)):
			return la == ra && lb == rb
		
<<<<<<< HEAD
	case let (.buildFailed(la, lb), .buildFailed(ra, rb)):
		return la == ra && lb == rb
	
	case let (.taskError(left), .taskError(right)):
		return left == right

	case let (.internalError(left), .internalError(right)):
		return left == right

	default:
		return false
=======
		case let (.duplicateDependencies(left), .duplicateDependencies(right)):
			return left.sorted() == right.sorted()
		
		case let (.gitHubAPIRequestFailed(left), .gitHubAPIRequestFailed(right)):
			return left == right
			
		case (.gitHubAPITimeout, .gitHubAPITimeout):
			return true

		case let (.buildFailed(la, lb), .buildFailed(ra, rb)):
			return la == ra && lb == rb

		case let (.taskError(left), .taskError(right)):
			return left == right
		
		default:
			return false
		}
>>>>>>> 4410a275
	}
}

extension CarthageError: CustomStringConvertible {
	public var description: String {
		switch self {
		case let .invalidArgument(description):
			return description

		case let .missingBuildSetting(setting):
			return "xcodebuild did not return a value for build setting \(setting)"

		case let .readFailed(fileURL, underlyingError):
			var description = "Failed to read file or folder at \(fileURL.carthage_path)"

			if let underlyingError = underlyingError {
				description += ": \(underlyingError)"
			}

			return description

		case let .writeFailed(fileURL, underlyingError):
			var description = "Failed to write to \(fileURL.carthage_path)"

			if let underlyingError = underlyingError {
				description += ": \(underlyingError)"
			}

			return description

		case let .incompatibleRequirements(dependency, first, second):
			let requirement: (VersionRequirement) -> String = { specifier, fromProject in
				return "\(specifier)" + (fromProject.map { " (\($0))" } ?? "")
			}
			return "Could not pick a version for \(dependency), due to mutually incompatible requirements:\n\t\(requirement(first))\n\t\(requirement(second))"

		case let .taggedVersionNotFound(dependency):
			return "No tagged versions found for \(dependency)"

		case let .requiredVersionNotFound(dependency, specifier):
			return "No available version for \(dependency) satisfies the requirement: \(specifier)"

		case let .repositoryCheckoutFailed(workingDirectoryURL, reason, underlyingError):
			var description = "Failed to check out repository into \(workingDirectoryURL.carthage_path): \(reason)"

			if let underlyingError = underlyingError {
				description += " (\(underlyingError))"
			}

			return description

		case let .parseError(description):
			return "Parse error: \(description)"

		case let .invalidBinaryJSON(url, error):
			return "Unable to parse binary-only framework JSON at \(url) due to error: \(error)"

		case let .invalidArchitectures(description):
			return "Invalid architecture: \(description)"

		case let .invalidUUIDs(description):
			return "Invalid architecture UUIDs: \(description)"

		case let .missingEnvironmentVariable(variable):
			return "Environment variable not set: \(variable)"

		case let .noSharedFrameworkSchemes(projectIdentifier, platforms):
			var description = "Dependency \"\(projectIdentifier.name)\" has no shared framework schemes"
			if !platforms.isEmpty {
				let platformsString = platforms.map { $0.description }.joined(separator: ", ")
				description += " for any of the platforms: \(platformsString)"
			}

			switch projectIdentifier {
			case let .gitHub(repository):
				description += "\n\nIf you believe this to be an error, please file an issue with the maintainers at \(repository.newIssueURL.absoluteString)"

			case .git, .binary:
				break
			}

			return description

		case let .noSharedSchemes(project, repository):
			var description = "Project \"\(project)\" has no shared schemes"
			if let repository = repository {
				description += "\n\nIf you believe this to be an error, please file an issue with the maintainers at \(repository.newIssueURL.absoluteString)"
			}

			return description

		case let .xcodebuildTimeout(project):
			return "xcodebuild timed out while trying to read \(project) 😭"
			
		case let .duplicateDependencies(duplicateDeps):
			let deps = duplicateDeps
				.sorted() // important to match expected order in test cases
				.map { "\n\t" + $0.description }
				.joined(separator: "")

			return "The following dependencies are duplicates:\(deps)"

		case let .dependencyCycle(graph):
			let prettyGraph = graph
				.map { (project, dependencies) in
					let prettyDependencies = dependencies
						.map { $0.name }
						.joined(separator: ", ")

					return "\(project.name): \(prettyDependencies)"
				}
				.joined(separator: "\n")

			return "The dependency graph contained a cycle:\n\(prettyGraph)"

		case let .gitHubAPIRequestFailed(message):
			return "GitHub API request failed: \(message)"
			
		case .gitHubAPITimeout:
			return "GitHub API timed out"
			
		case let .unknownDependencies(names):
			return "No entry found for \(names.count > 1 ? "dependencies" : "dependency") \(names.joined(separator: ", ")) in Cartfile."

		case let .unresolvedDependencies(names):
			return "No entry found for \(names.count > 1 ? "dependencies" : "dependency") \(names.joined(separator: ", ")) in Cartfile.resolved – please run `carthage update` if the dependency is contained in the project's Cartfile."

		case let .buildFailed(taskError, log):
			var message = "Build Failed\n"
			if case let .shellTaskFailed(task, exitCode, _) = taskError {
				message += "\tTask failed with exit code \(exitCode):\n"
				message += "\t\(task)\n"
			} else {
				message += "\t" + taskError.description + "\n"
			}
			message += "\nThis usually indicates that project itself failed to compile."
			if let log = log {
				message += " Please check the xcodebuild log for more details: \(log.carthage_path)"
			}
			return message

		case let .taskError(taskError):
			return taskError.description

		case let .internalError(description):
			return description
		}
	}
}

/// Error parsing strings into types, used in Scannable protocol
public struct ScannableError: Error {
	let message: String
	let currentLine: String?

	public init(message: String, currentLine: String? = nil) {
		self.message = message
		self.currentLine = currentLine
	}

}

extension ScannableError: CustomStringConvertible {
	public var description: String {
		return "\(message) in line: \(currentLine)"
	}
}

extension ScannableError: Equatable {
	public static func == (lhs: ScannableError, rhs: ScannableError) -> Bool {
		return lhs.description == rhs.description && lhs.currentLine == rhs.currentLine
	}
}

/// Error parsing a binary-only framework JSON file, used in CarthageError.invalidBinaryJSON.
public enum BinaryJSONError: Error {

	/// Unable to parse the JSON.
	case invalidJSON(NSError?)

	/// Unable to parse a semantic version from a framework entry.
	case invalidVersion(ScannableError)

	/// Unable to parse a URL from a framework entry.
	case invalidURL(String)

	/// URL is non-HTTPS
	case nonHTTPSURL(URL)
}

extension BinaryJSONError: CustomStringConvertible {
	public var description: String {
		switch self {
		case let .invalidJSON(error):
			return "invalid JSON: \(error)"
		case let .invalidVersion(error):
			return "unable to parse semantic version: \(error)"
		case let .invalidURL(string):
			return "invalid URL: \(string)"
		case let .nonHTTPSURL(url):
			return "specified URL '\(url)' must be HTTPS"
		}
	}
}

extension BinaryJSONError: Equatable {
	public static func == (lhs: BinaryJSONError, rhs: BinaryJSONError) -> Bool {
		switch (lhs, rhs) {
		case let (.invalidJSON(left), .invalidJSON(right)):
			return left == right

		case let (.invalidVersion(left), .invalidVersion(right)):
			return left == right

		case let (.invalidURL(left), .invalidURL(right)):
			return left == right

		case let (.nonHTTPSURL(left), .nonHTTPSURL(right)):
			return left == right

		default:
			return false
		}
	}
}


/// A duplicate dependency, used in CarthageError.duplicateDependencies.
public struct DuplicateDependency {
	/// The duplicate dependency as a project.
	public let project: ProjectIdentifier

	/// The locations where the dependency was found as duplicate.
	public let locations: [String]

	// The generated memberwise initialiser has internal access control and
	// cannot be used in test cases, so we reimplement it as public. We are also
	// sorting locations, which makes sure that we can match them in a
	// test case.
	public init(project: ProjectIdentifier, locations: [String]) {
		self.project = project
		self.locations = locations.sorted(by: <)
	}
}

extension DuplicateDependency: CustomStringConvertible {
	public var description: String {
		return "\(project) \(printableLocations)"
	}

	private var printableLocations: String {
		if locations.isEmpty {
			return ""
		}

		return "(found in "
			+ locations.joined(separator: " and ")
			+ ")"
	}
}

extension DuplicateDependency: Comparable {
	public static func == (_ lhs: DuplicateDependency, _ rhs: DuplicateDependency) -> Bool {
		return lhs.project == rhs.project && lhs.locations == rhs.locations
	}

	public static func < (_ lhs: DuplicateDependency, _ rhs: DuplicateDependency) -> Bool {
		if lhs.description < rhs.description {
			return true
		}

		if lhs.locations.count < rhs.locations.count {
			return true
		}
		else if lhs.locations.count > rhs.locations.count {
			return false
		}

		for (lhsLocation, rhsLocation) in zip(lhs.locations, rhs.locations) {
			if lhsLocation < rhsLocation {
				return true
			}
			else if lhsLocation > rhsLocation {
				return false
			}
		}
		
		return false
	}
}<|MERGE_RESOLUTION|>--- conflicted
+++ resolved
@@ -31,7 +31,7 @@
 	/// No existent version could be found to satisfy the version specifier for
 	/// a dependency.
 	case requiredVersionNotFound(ProjectIdentifier, VersionSpecifier)
-	
+
 	/// No entry could be found in Cartfile for a dependency with this name.
 	case unknownDependencies([String])
 
@@ -79,10 +79,10 @@
 
 	// There was a cycle between dependencies in the associated graph.
 	case dependencyCycle([ProjectIdentifier: Set<ProjectIdentifier>])
-	
+
 	/// A request to the GitHub API failed.
 	case gitHubAPIRequestFailed(Client.Error)
-	
+
 	case gitHubAPITimeout
 
 	case buildFailed(TaskError, log: URL?)
@@ -109,29 +109,29 @@
 		switch (lhs, rhs) {
 		case let (.invalidArgument(left), .invalidArgument(right)):
 			return left == right
-		
+
 		case let (.missingBuildSetting(left), .missingBuildSetting(right)):
 			return left == right
-		
+
 		case let (.incompatibleRequirements(left, la, lb), .incompatibleRequirements(right, ra, rb)):
 			let specifiersEqual = (la == ra && lb == rb) || (la == rb && rb == la)
 			return left == right && specifiersEqual
-		
+
 		case let (.taggedVersionNotFound(left), .taggedVersionNotFound(right)):
 			return left == right
 
 		case let (.requiredVersionNotFound(left, leftVersion), .requiredVersionNotFound(right, rightVersion)):
 			return left == right && leftVersion == rightVersion
-		
+
 		case let (.repositoryCheckoutFailed(la, lb, lc), .repositoryCheckoutFailed(ra, rb, rc)):
 			return la == ra && lb == rb && lc == rc
-		
+
 		case let (.readFailed(la, lb), .readFailed(ra, rb)):
 			return la == ra && lb == rb
-		
+
 		case let (.writeFailed(la, lb), .writeFailed(ra, rb)):
 			return la == ra && lb == rb
-		
+
 		case let (.parseError(left), .parseError(right)):
 			return left == right
 
@@ -140,7 +140,7 @@
 
 		case let (.missingEnvironmentVariable(left), .missingEnvironmentVariable(right)):
 			return left == right
-		
+
 		case let (.invalidArchitectures(left), .invalidArchitectures(right)):
 			return left == right
 
@@ -149,26 +149,13 @@
 
 		case let (.noSharedSchemes(la, lb), .noSharedSchemes(ra, rb)):
 			return la == ra && lb == rb
-		
-<<<<<<< HEAD
-	case let (.buildFailed(la, lb), .buildFailed(ra, rb)):
-		return la == ra && lb == rb
-	
-	case let (.taskError(left), .taskError(right)):
-		return left == right
-
-	case let (.internalError(left), .internalError(right)):
-		return left == right
-
-	default:
-		return false
-=======
+
 		case let (.duplicateDependencies(left), .duplicateDependencies(right)):
 			return left.sorted() == right.sorted()
-		
+
 		case let (.gitHubAPIRequestFailed(left), .gitHubAPIRequestFailed(right)):
 			return left == right
-			
+
 		case (.gitHubAPITimeout, .gitHubAPITimeout):
 			return true
 
@@ -177,11 +164,13 @@
 
 		case let (.taskError(left), .taskError(right)):
 			return left == right
-		
+
+		case let (.internalError(left), .internalError(right)):
+			return left == right
+
 		default:
 			return false
 		}
->>>>>>> 4410a275
 	}
 }
 
@@ -275,7 +264,7 @@
 
 		case let .xcodebuildTimeout(project):
 			return "xcodebuild timed out while trying to read \(project) 😭"
-			
+
 		case let .duplicateDependencies(duplicateDeps):
 			let deps = duplicateDeps
 				.sorted() // important to match expected order in test cases
@@ -299,10 +288,10 @@
 
 		case let .gitHubAPIRequestFailed(message):
 			return "GitHub API request failed: \(message)"
-			
+
 		case .gitHubAPITimeout:
 			return "GitHub API timed out"
-			
+
 		case let .unknownDependencies(names):
 			return "No entry found for \(names.count > 1 ? "dependencies" : "dependency") \(names.joined(separator: ", ")) in Cartfile."
 
@@ -468,7 +457,7 @@
 				return false
 			}
 		}
-		
+
 		return false
 	}
 }