--- conflicted
+++ resolved
@@ -32,13 +32,13 @@
 /// ~/Library/Caches/org.carthage.CarthageKit/
 private let CarthageUserCachesURL: URL = {
 	let fileManager = FileManager.default
-	
+
 	let urlResult: Result<URL, NSError> = `try` { (error: NSErrorPointer) -> URL? in
 		return try? fileManager.url(for: .cachesDirectory, in: .userDomainMask, appropriateFor: nil, create: true)
 	}.flatMap { cachesURL in
 		let dependenciesURL = cachesURL.appendingPathComponent(CarthageKitBundleIdentifier, isDirectory: true)
 		let dependenciesPath = dependenciesURL.carthage_absoluteString
-		
+
 		if fileManager.fileExists(atPath: dependenciesPath, isDirectory:nil) {
 			if fileManager.isWritableFile(atPath: dependenciesPath) {
 				return Result(value: dependenciesURL)
@@ -101,7 +101,7 @@
 
 	/// The project is beginning a fetch.
 	case fetching(ProjectIdentifier)
-	
+
 	/// The project is being checked out to the specified revision.
 	case checkingOut(ProjectIdentifier, String)
 
@@ -175,7 +175,7 @@
 	/// Whether to download binaries for dependencies, or just check out their
 	/// repositories.
 	public var useBinaries = false
-	
+
 	/// Sends each event that occurs to a project underneath the receiver (or
 	/// the receiver itself).
 	public let projectEvents: Signal<ProjectEvent, NoError>
@@ -226,7 +226,7 @@
 				return false
 			}
 		}
-		
+
 		let cartfile = SignalProducer.attempt {
 				return Cartfile.from(file: cartfileURL)
 			}
@@ -383,11 +383,11 @@
 				if versions.isEmpty {
 					return SignalProducer(error: .taggedVersionNotFound(project))
 				}
-				
+
 				return SignalProducer(versions)
 			}
 	}
-	
+
 	/// Loads the dependencies for the given dependency, at the given version.
 	private func dependencies(for dependency: Dependency<PinnedVersion>) -> SignalProducer<Dependency<VersionSpecifier>, CarthageError> {
 
@@ -452,7 +452,7 @@
 			.map(Set.init)
 			.map(ResolvedCartfile.init)
 	}
-	
+
 	/// Attempts to determine which of the project's Carthage
 	/// dependencies are out of date.
 	///
@@ -509,7 +509,7 @@
 	}
 
 	/// Unzips the file at the given URL and copies the frameworks, DSYM and bcsymbolmap files into the corresponding folders
-	/// for the project.
+	/// for the project. This step will also check framework compatibility.
 	///
 	/// Sends the temporary URL of the unzipped directory
 	private func unzipAndCopyBinaryFrameworks(zipFile: URL) -> SignalProducer<URL, CarthageError> {
@@ -517,6 +517,10 @@
 			.flatMap(.concat, transform: unzip(archive:))
 			.flatMap(.concat) { directoryURL in
 				return frameworksInDirectory(directoryURL)
+					.flatMap(.merge) { url in
+						return checkFrameworkCompatibility(url)
+							.mapError { error in CarthageError.internalError(description: error.description) }
+					}
 					.flatMap(.merge, transform: self.copyFrameworkToBuildFolder)
 					.flatMap(.merge) { frameworkURL in
 						return self.copyDSYMToBuildFolderForFramework(frameworkURL, fromDirectoryURL: directoryURL)
@@ -565,39 +569,16 @@
 							}
 							return self.downloadMatchingBinariesForProject(project, atRevision: revision, fromRepository: repository, client: Client(repository: repository, isAuthenticated: false))
 						}
-<<<<<<< HEAD
-						.flatMap(.concat, transform: unzip(archive:))
-						.flatMap(.concat) { directoryURL in
-							return frameworksInDirectory(directoryURL)
-								.flatMap(.merge) { url in
-									return checkFrameworkCompatibility(url)
-										.mapError { error in CarthageError.internalError(description: error.description) }
-								}
-								.flatMap(.merge, transform: self.copyFrameworkToBuildFolder)
-								.flatMap(.merge) { frameworkURL in
-									return self.copyDSYMToBuildFolderForFramework(frameworkURL, fromDirectoryURL: directoryURL)
-										.then(self.copyBCSymbolMapsToBuildFolderForFramework(frameworkURL, fromDirectoryURL: directoryURL))
-								}
-								.on(completed: {
-									_ = try? FileManager.default.trashItem(at: checkoutDirectoryURL, resultingItemURL: nil)
-								}, disposed: {
-									_ = try? FileManager.default.removeItem(at: directoryURL)
-								})
-						}
-						.map { _ in true }
-						.flatMapError { error in
-							self._projectEventsObserver.send(value: .skippedInstallingBinaries(project: project, error: error))
-							return SignalProducer(value: false)
-						}
-=======
 						.flatMap(.concat) { self.unzipAndCopyBinaryFrameworks(zipFile: $0) }
 						.on(completed: {
 							_ = try? FileManager.default.trashItem(at: checkoutDirectoryURL, resultingItemURL: nil)
 						})
 						.flatMap(.concat) { self.removeItem(at: $0) }
 						.map { true }
->>>>>>> 4410a275
-						.concat(value: false)
+						.flatMapError { error in
+							self._projectEventsObserver.send(value: .skippedInstallingBinaries(project: project, error: error))
+							return SignalProducer(value: false)
+						}
 						.take(first: 1)
 
 				case .git, .binary:
@@ -606,7 +587,7 @@
 			}
 	}
 
-	/// Downloads any binaries and debug symbols that may be able to be used 
+	/// Downloads any binaries and debug symbols that may be able to be used
 	/// instead of a repository checkout.
 	///
 	/// Sends the URL to each downloaded zip, after it has been moved to a
@@ -621,7 +602,7 @@
 				switch error {
 				case .doesNotExist:
 					return .empty
-					
+
 				case let .apiError(_, _, error):
 					// Log the GitHub API request failure, not to error out,
 					// because that should not be fatal error.
@@ -681,7 +662,7 @@
 		return dSYMForFramework(frameworkURL, inDirectoryURL:directoryURL)
 			.copyFileURLsIntoDirectory(destinationDirectoryURL)
 	}
-	
+
 	/// Copies any *.bcsymbolmap files matching the given framework and contained
 	/// within the given directory URL to the directory that the framework
 	/// resides within.
@@ -705,7 +686,7 @@
 			.flatMap(.merge) { repositoryURL -> SignalProducer<(), CarthageError> in
 				let workingDirectoryURL = self.directoryURL.appendingPathComponent(project.relativePath, isDirectory: true)
 				var submodule: Submodule?
-				
+
 				if var foundSubmodule = submodulesByPath[project.relativePath] {
 					foundSubmodule.url = project.gitURL(preferHTTPS: self.preferHTTPS)!
 					foundSubmodule.sha = revision
@@ -713,7 +694,7 @@
 				} else if self.useSubmodules {
 					submodule = Submodule(name: project.relativePath, path: project.relativePath, url: project.gitURL(preferHTTPS: self.preferHTTPS)!, sha: revision)
 				}
-				
+
 				if let submodule = submodule {
 					return addSubmoduleToRepository(self.directoryURL, submodule, GitURL(repositoryURL.carthage_path))
 						.startOnQueue(self.gitOperationQueue)
@@ -729,7 +710,7 @@
 				self._projectEventsObserver.send(value: .checkingOut(project, revision))
 			})
 	}
-	
+
 	public func buildOrderForResolvedCartfile(_ cartfile: ResolvedCartfile, dependenciesToInclude: [String]? = nil) -> SignalProducer<Dependency<PinnedVersion>, CarthageError> {
 		typealias DependencyGraph = [ProjectIdentifier: Set<ProjectIdentifier>]
 		// A resolved cartfile already has all the recursive dependencies. All we need to do is sort
@@ -776,7 +757,7 @@
 				submodulesByPath[submodule.path] = submodule
 				return submodulesByPath
 			}
-		
+
 		return loadResolvedCartfile()
 			.flatMap(.merge) { resolvedCartfile in
 				return self
