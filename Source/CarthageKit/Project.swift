--- conflicted
+++ resolved
@@ -689,19 +689,17 @@
 					return .empty
 				}
 
-<<<<<<< HEAD
-				let derivedData: String?
+				var options = options
 				let cleanDerivedDataIfNeeded: SignalProducer<(), CarthageError>
 
-				if let path = derivedDataPath {
-					derivedData = path
+				if options.derivedDataPath != nil {
 					cleanDerivedDataIfNeeded = .empty
 				} else {
 					let derivedDataPerDependency = CarthageDependencyDerivedDataURL
 						.URLByAppendingPathComponent(self.directoryURL.lastPathComponent!, isDirectory: true)
 						.URLByAppendingPathComponent(project.name, isDirectory: true)
 					let derivedDataVersioned = derivedDataPerDependency.URLByAppendingPathComponent(version, isDirectory: true)
-					derivedData = derivedDataVersioned.URLByResolvingSymlinksInPath?.path
+					options.derivedDataPath = derivedDataVersioned.URLByResolvingSymlinksInPath?.path
 
 					let fileManager = NSFileManager.defaultManager()
 					cleanDerivedDataIfNeeded = fileManager
@@ -715,10 +713,7 @@
 				}
 
 				return cleanDerivedDataIfNeeded
-					.then(buildDependencyProject(project, self.directoryURL, withConfiguration: configuration, platforms: platforms, toolchain: toolchain, derivedDataPath: derivedData, sdkFilter: sdkFilter))
-=======
-				return buildDependencyProject(dependency.project, self.directoryURL, withOptions: options, sdkFilter: sdkFilter)
->>>>>>> 81880f60
+					.then(buildDependencyProject(dependency.project, self.directoryURL, withOptions: options, sdkFilter: sdkFilter))
 					.flatMapError { error in
 						switch error {
 						case .NoSharedFrameworkSchemes:
