//
//  Project.swift
//  Carthage
//
//  Created by Alan Rogers on 12/10/2014.
//  Copyright (c) 2014 Carthage. All rights reserved.
//

import Foundation
import Result
import ReactiveSwift
import Tentacle
import XCDBLD
import ReactiveTask

/// Carthage's bundle identifier.
public let CarthageKitBundleIdentifier = Bundle(for: Project.self).bundleIdentifier!

/// The fallback dependencies URL to be used in case
/// the intended ~/Library/Caches/org.carthage.CarthageKit cannot
/// be found or created.
private let fallbackDependenciesURL: URL = {
	let homePath: String
	if let homeEnvValue = ProcessInfo.processInfo.environment["HOME"] {
		homePath = (homeEnvValue as NSString).appendingPathComponent(".carthage")
	} else {
		homePath = ("~/.carthage" as NSString).expandingTildeInPath
	}
	return URL(fileURLWithPath: homePath, isDirectory:true)
}()

/// ~/Library/Caches/org.carthage.CarthageKit/
private let CarthageUserCachesURL: URL = {
	let fileManager = FileManager.default

	let urlResult: Result<URL, NSError> = `try` { (error: NSErrorPointer) -> URL? in
		return try? fileManager.url(for: .cachesDirectory, in: .userDomainMask, appropriateFor: nil, create: true)
	}.flatMap { cachesURL in
		let dependenciesURL = cachesURL.appendingPathComponent(CarthageKitBundleIdentifier, isDirectory: true)
		let dependenciesPath = dependenciesURL.carthage_absoluteString

		if fileManager.fileExists(atPath: dependenciesPath, isDirectory:nil) {
			if fileManager.isWritableFile(atPath: dependenciesPath) {
				return Result(value: dependenciesURL)
			} else {
				let error = NSError(domain: CarthageKitBundleIdentifier, code: 0, userInfo: nil)
				return Result(error: error)
			}
		} else {
			return Result(attempt: {
				try fileManager.createDirectory(at: dependenciesURL, withIntermediateDirectories: true, attributes: [FileAttributeKey.posixPermissions.rawValue : 0o755])
				return dependenciesURL
			})
		}
	}

	switch urlResult {
	case let .success(url):
		_ = try? FileManager.default.removeItem(at: fallbackDependenciesURL)
		return url
	case let .failure(error):
		NSLog("Warning: No Caches directory could be found or created: \(error.localizedDescription). (\(error))")
		return fallbackDependenciesURL
	}
}()

/// The file URL to the directory in which downloaded release binaries will be
/// stored.
///
/// ~/Library/Caches/org.carthage.CarthageKit/binaries/
public let CarthageDependencyAssetsURL: URL = CarthageUserCachesURL.appendingPathComponent("binaries", isDirectory: true)

/// The file URL to the directory in which cloned dependencies will be stored.
///
/// ~/Library/Caches/org.carthage.CarthageKit/dependencies/
public let CarthageDependencyRepositoriesURL: URL = CarthageUserCachesURL.appendingPathComponent("dependencies", isDirectory: true)

/// The relative path to a project's Cartfile.
public let CarthageProjectCartfilePath = "Cartfile"

/// The relative path to a project's Cartfile.private.
public let CarthageProjectPrivateCartfilePath = "Cartfile.private"

/// The relative path to a project's Cartfile.resolved.
public let CarthageProjectResolvedCartfilePath = "Cartfile.resolved"

/// The text that needs to exist in a GitHub Release asset's name, for it to be
/// tried as a binary framework.
public let CarthageProjectBinaryAssetPattern = ".framework"

/// MIME types allowed for GitHub Release assets, for them to be considered as
/// binary frameworks.
public let CarthageProjectBinaryAssetContentTypes = [
	"application/zip"
]

/// Describes an event occurring to or with a project.
public enum ProjectEvent {
	/// The project is beginning to clone.
	case cloning(ProjectIdentifier)

	/// The project is beginning a fetch.
	case fetching(ProjectIdentifier)

	/// The project is being checked out to the specified revision.
	case checkingOut(ProjectIdentifier, String)

	/// The project is downloading a binary-only framework definition.
	case downloadingBinaryFrameworkDefinition(ProjectIdentifier, URL)

	/// Any available binaries for the specified release of the project are
	/// being downloaded. This may still be followed by `CheckingOut` event if
	/// there weren't any viable binaries after all.
	case downloadingBinaries(ProjectIdentifier, String)

	/// Downloading any available binaries of the project is being skipped,
	/// because of a GitHub API request failure which is due to authentication
	/// or rate-limiting.
	case skippedDownloadingBinaries(ProjectIdentifier, String)

	/// Building the project is being skipped, since the project is not sharing
	/// any framework schemes.
	case skippedBuilding(ProjectIdentifier, String)
<<<<<<< HEAD
	
	/// Building the project is being skipped because it is cached.
	case skippedBuildingCached(ProjectIdentifier)
	
	/// Rebuilding a cached project because of a version file/framework mismatch.
	case rebuildingCached(ProjectIdentifier)
	
	/// Building an uncached project.
	case buildingUncached(ProjectIdentifier)
=======

	/// Installing of a binary framework is being skipped because of an inability
	/// to verify that it was built with a compatible Swift version.
	case skippedInstallingBinaries(project: ProjectIdentifier, error: Error)
>>>>>>> 95f0c0bd
}

extension ProjectEvent: Equatable {
	public static func == (lhs: ProjectEvent, rhs: ProjectEvent) -> Bool {
		switch (lhs, rhs) {
		case let (.cloning(left), .cloning(right)):
			return left == right
		case let (.fetching(left), .fetching(right)):
			return left == right
		case let (.checkingOut(leftIdentifier, leftRevision), .checkingOut(rightIdentifier, rightRevision)):
			return leftIdentifier == rightIdentifier && leftRevision == rightRevision
		case let (.downloadingBinaryFrameworkDefinition(leftIdentifier, leftURL), .downloadingBinaryFrameworkDefinition(rightIdentifier, rightURL)):
			return leftIdentifier == rightIdentifier && leftURL == rightURL
		case let (.downloadingBinaries(leftIdentifier, leftRevision), .downloadingBinaries(rightIdentifier, rightRevision)):
			return leftIdentifier == rightIdentifier && leftRevision == rightRevision
		case let (.skippedDownloadingBinaries(leftIdentifier, leftRevision), .skippedDownloadingBinaries(rightIdentifier, rightRevision)):
			return leftIdentifier == rightIdentifier && leftRevision == rightRevision
		case let (.skippedBuilding(leftIdentifier, leftRevision), .skippedBuilding(rightIdentifier, rightRevision)):
			return leftIdentifier == rightIdentifier && leftRevision == rightRevision
		default:
			return false
		}
	}
}

/// Represents a project that is using Carthage.
public final class Project {
	/// File URL to the root directory of the project.
	public let directoryURL: URL

	/// The file URL to the project's Cartfile.
	public var cartfileURL: URL {
		return directoryURL.appendingPathComponent(CarthageProjectCartfilePath, isDirectory: false)
	}

	/// The file URL to the project's Cartfile.resolved.
	public var resolvedCartfileURL: URL {
		return directoryURL.appendingPathComponent(CarthageProjectResolvedCartfilePath, isDirectory: false)
	}

	/// Whether to prefer HTTPS for cloning (vs. SSH).
	public var preferHTTPS = true

	/// Whether to use submodules for dependencies, or just check out their
	/// working directories.
	public var useSubmodules = false

	/// Whether to download binaries for dependencies, or just check out their
	/// repositories.
	public var useBinaries = false

	/// Sends each event that occurs to a project underneath the receiver (or
	/// the receiver itself).
	public let projectEvents: Signal<ProjectEvent, NoError>
	private let _projectEventsObserver: Signal<ProjectEvent, NoError>.Observer

	public init(directoryURL: URL) {
		precondition(directoryURL.isFileURL)

		let (signal, observer) = Signal<ProjectEvent, NoError>.pipe()
		projectEvents = signal
		_projectEventsObserver = observer

		self.directoryURL = directoryURL
	}

	deinit {
		_projectEventsObserver.sendCompleted()
	}

	private typealias CachedVersions = [ProjectIdentifier: [PinnedVersion]]
	private typealias CachedBinaryProjects = [URL: BinaryProject]

	/// Caches versions to avoid expensive lookups, and unnecessary
	/// fetching/cloning.
	private var cachedVersions: CachedVersions = [:]
	private let cachedVersionsQueue = ProducerQueue(name: "org.carthage.CarthageKit.Project.cachedVersionsQueue")

	// Cache the binary project definitions in memory to avoid redownloading during carthage operation
	private var cachedBinaryProjects: CachedBinaryProjects = [:]
	private let cachedBinaryProjectsQueue = ProducerQueue(name: "org.carthage.CarthageKit.Project.cachedBinaryProjectsQueue")

	/// Attempts to load Cartfile or Cartfile.private from the given directory,
	/// merging their dependencies.
	public func loadCombinedCartfile() -> SignalProducer<Cartfile, CarthageError> {
		let cartfileURL = directoryURL.appendingPathComponent(CarthageProjectCartfilePath, isDirectory: false)
		let privateCartfileURL = directoryURL.appendingPathComponent(CarthageProjectPrivateCartfilePath, isDirectory: false)

		func isNoSuchFileError(_ error: CarthageError) -> Bool {
			switch error {
			case let .readFailed(_, underlyingError):
				if let underlyingError = underlyingError {
					return underlyingError.domain == NSCocoaErrorDomain && underlyingError.code == NSFileReadNoSuchFileError
				} else {
					return false
				}

			default:
				return false
			}
		}

		let cartfile = SignalProducer.attempt {
				return Cartfile.from(file: cartfileURL)
			}
			.flatMapError { error -> SignalProducer<Cartfile, CarthageError> in
				if isNoSuchFileError(error) && FileManager.default.fileExists(atPath: privateCartfileURL.carthage_path) {
					return SignalProducer(value: Cartfile())
				}

				return SignalProducer(error: error)
			}

		let privateCartfile = SignalProducer.attempt {
				return Cartfile.from(file: privateCartfileURL)
			}
			.flatMapError { error -> SignalProducer<Cartfile, CarthageError> in
				if isNoSuchFileError(error) {
					return SignalProducer(value: Cartfile())
				}

				return SignalProducer(error: error)
			}

		return SignalProducer.zip(cartfile, privateCartfile)
			.attemptMap { cartfile, privateCartfile -> Result<Cartfile, CarthageError> in
				var cartfile = cartfile

				let duplicateDeps = duplicateProjectsIn(cartfile, privateCartfile).map { DuplicateDependency(project: $0, locations: ["\(CarthageProjectCartfilePath)", "\(CarthageProjectPrivateCartfilePath)"]) }

				if duplicateDeps.isEmpty {
					cartfile.append(privateCartfile)
					return .success(cartfile)
				}

				return .failure(.duplicateDependencies(duplicateDeps))
			}
	}

	/// Reads the project's Cartfile.resolved.
	public func loadResolvedCartfile() -> SignalProducer<ResolvedCartfile, CarthageError> {
		return SignalProducer.attempt {
			do {
				let resolvedCartfileContents = try String(contentsOf: self.resolvedCartfileURL, encoding: .utf8)
				return ResolvedCartfile.from(string: resolvedCartfileContents)
			} catch let error as NSError {
				return .failure(.readFailed(self.resolvedCartfileURL, error))
			}
		}
	}

	/// Writes the given Cartfile.resolved out to the project's directory.
	public func writeResolvedCartfile(_ resolvedCartfile: ResolvedCartfile) -> Result<(), CarthageError> {
		do {
			try resolvedCartfile.description.write(to: resolvedCartfileURL, atomically: true, encoding: .utf8)
			return .success(())
		} catch let error as NSError {
			return .failure(.writeFailed(resolvedCartfileURL, error))
		}
	}

	/// Produces the sub dependencies of the given dependency
	func dependencyProjects(for dependency: Dependency<PinnedVersion>) -> SignalProducer<Set<ProjectIdentifier>, CarthageError> {
		return self.dependencies(for: dependency)
			.map { $0.project }
			.collect()
			.map { Set($0) }
			.concat(value: Set())
			.take(first: 1)
	}

	private let gitOperationQueue = ProducerQueue(name: "org.carthage.CarthageKit.Project.gitOperationQueue")

	/// Clones the given dependency to the global repositories folder, or fetches
	/// inside it if it has already been cloned.
	///
	/// Returns a signal which will send the URL to the repository's folder on
	/// disk once cloning or fetching has completed.
	private func cloneOrFetchDependency(_ project: ProjectIdentifier, commitish: String? = nil) -> SignalProducer<URL, CarthageError> {
		return cloneOrFetchProject(project, preferHTTPS: self.preferHTTPS, commitish: commitish)
			.on(value: { event, _ in
				if let event = event {
					self._projectEventsObserver.send(value: event)
				}
			})
			.map { _, url in url }
			.take(last: 1)
			.startOnQueue(gitOperationQueue)
	}

	func downloadBinaryFrameworkDefinition(url: URL) -> SignalProducer<BinaryProject, CarthageError> {

		return SignalProducer.attempt {
				return .success(self.cachedBinaryProjects)
			}
			.flatMap(.merge) { binaryProjectsByURL -> SignalProducer<BinaryProject, CarthageError> in
				if let binaryProject = binaryProjectsByURL[url] {
					return SignalProducer(value: binaryProject)
				} else {
					self._projectEventsObserver.send(value: .downloadingBinaryFrameworkDefinition(.binary(url), url))

					return URLSession.shared.reactive.data(with: URLRequest(url: url))
						.mapError { return CarthageError.readFailed(url, $0 as NSError) }
						.attemptMap { (data, urlResponse) in
							return BinaryProject.from(jsonData: data, url: url).mapError { error in
								return CarthageError.invalidBinaryJSON(url, error)
						}
					}
					.on(value: { binaryProject in
							self.cachedBinaryProjects[url] = binaryProject
					})

				}
			}
			.startOnQueue(self.cachedBinaryProjectsQueue)
	}

	/// Sends all versions available for the given project.
	///
	/// This will automatically clone or fetch the project's repository as
	/// necessary.
	private func versions(for project: ProjectIdentifier) -> SignalProducer<PinnedVersion, CarthageError> {

		let fetchVersions: SignalProducer<PinnedVersion, CarthageError>

		switch project {
		case .git(_), .gitHub(_):
			fetchVersions = cloneOrFetchDependency(project)
				.flatMap(.merge) { repositoryURL in listTags(repositoryURL) }
				.map { PinnedVersion($0) }
		case let .binary(url):
			fetchVersions = downloadBinaryFrameworkDefinition(url: url)
				.flatMap(.concat) { binaryProject -> SignalProducer<PinnedVersion, CarthageError> in
					return SignalProducer(binaryProject.versions.keys)
				}
		}

		return SignalProducer.attempt {
				return .success(self.cachedVersions)
			}
			.flatMap(.merge) { versionsByProject -> SignalProducer<PinnedVersion, CarthageError> in
				if let versions = versionsByProject[project] {
					return SignalProducer(versions)
				} else {
					return fetchVersions
						.collect()
						.on(value: { newVersions in
							self.cachedVersions[project] = newVersions
						})
						.flatMap(.concat) { versions in SignalProducer<PinnedVersion, CarthageError>(versions) }
				}
			}
			.startOnQueue(cachedVersionsQueue)
			.collect()
			.flatMap(.concat) { versions -> SignalProducer<PinnedVersion, CarthageError> in
				if versions.isEmpty {
					return SignalProducer(error: .taggedVersionNotFound(project))
				}

				return SignalProducer(versions)
			}
	}

	/// Loads the dependencies for the given dependency, at the given version.
	private func dependencies(for dependency: Dependency<PinnedVersion>) -> SignalProducer<Dependency<VersionSpecifier>, CarthageError> {

		switch dependency.project {
		case .git, .gitHub:
			let revision = dependency.version.commitish
			return self.cloneOrFetchDependency(dependency.project, commitish: revision)
				.flatMap(.concat) { repositoryURL in
					return contentsOfFileInRepository(repositoryURL, CarthageProjectCartfilePath, revision: revision)
				}
				.flatMapError { _ in .empty }
				.attemptMap(Cartfile.from(string:))
				.flatMap(.concat) { cartfile -> SignalProducer<Dependency<VersionSpecifier>, CarthageError> in
					return SignalProducer(cartfile.dependencies)
			}
		case .binary:
			// Binary-only frameworks do not support dependencies
			return .empty
		}

	}

	/// Attempts to resolve a Git reference to a version.
	private func resolvedGitReference(_ project: ProjectIdentifier, reference: String) -> SignalProducer<PinnedVersion, CarthageError> {
		let repositoryURL = repositoryFileURLForProject(project)
		return cloneOrFetchDependency(project, commitish: reference)
			.flatMap(.concat) { _ in
				return resolveTagInRepository(repositoryURL, reference)
					.map { _ in
						// If the reference is an exact tag, resolves it to the tag.
						return PinnedVersion(reference)
					}
					.flatMapError { _ in
						return resolveReferenceInRepository(repositoryURL, reference)
							.map(PinnedVersion.init)
					}
			}
	}

	/// Attempts to determine the latest satisfiable version of the project's
	/// Carthage dependencies.
	///
	/// This will fetch dependency repositories as necessary, but will not check
	/// them out into the project's working directory.
	public func updatedResolvedCartfile(_ dependenciesToUpdate: [String]? = nil) -> SignalProducer<ResolvedCartfile, CarthageError> {
		let resolver = Resolver(versionsForDependency: versions(for:), dependenciesForDependency: dependencies(for:), resolvedGitReference: resolvedGitReference)

		let resolvedCartfile: SignalProducer<ResolvedCartfile?, CarthageError> = loadResolvedCartfile()
			.map(Optional.init)
			.flatMapError { _ in .init(value: nil) }

		return SignalProducer
			.zip(loadCombinedCartfile(), resolvedCartfile)
			.flatMap(.merge) { cartfile, resolvedCartfile in
				return resolver.resolve(
					dependencies: cartfile.dependencies,
					lastResolved: resolvedCartfile?.versions,
					dependenciesToUpdate: dependenciesToUpdate
				)
			}
			.collect()
			.map(Set.init)
			.map(ResolvedCartfile.init)
	}

	/// Attempts to determine which of the project's Carthage
	/// dependencies are out of date.
	///
	/// This will fetch dependency repositories as necessary, but will not check
	/// them out into the project's working directory.
	public func outdatedDependencies(_ includeNestedDependencies: Bool) -> SignalProducer<[(Dependency<PinnedVersion>, Dependency<PinnedVersion>)], CarthageError> {
		typealias PinnedDependency = Dependency<PinnedVersion>
		typealias OutdatedDependency = (PinnedDependency, PinnedDependency)

		let currentDependencies = loadResolvedCartfile()
			.map { $0.dependencies }
		let updatedDependencies = updatedResolvedCartfile()
			.map { $0.dependencies }
		let outdatedDependencies = SignalProducer.combineLatest(currentDependencies, updatedDependencies)
			.map { (currentDependencies, updatedDependencies) -> [OutdatedDependency] in
				var currentDependenciesDictionary = [ProjectIdentifier: PinnedDependency]()
				for dependency in currentDependencies {
					currentDependenciesDictionary[dependency.project] = dependency
				}

				return updatedDependencies.flatMap { updated -> OutdatedDependency? in
					if let resolved = currentDependenciesDictionary[updated.project], resolved.version != updated.version {
						return (resolved, updated)
					} else {
						return nil
					}
				}
			}

		if includeNestedDependencies {
			return outdatedDependencies
		}

		let explicitDependencyProjects = loadCombinedCartfile()
			.map { $0.dependencies.map { $0.project } }

		return SignalProducer.combineLatest(outdatedDependencies, explicitDependencyProjects)
			.map { (oudatedDependencies, explicitDependencyProjects) -> [OutdatedDependency] in
				return oudatedDependencies.filter { resolved, updated in
					return explicitDependencyProjects.contains(resolved.project)
				}
		}
	}

	/// Updates the dependencies of the project to the latest version. The
	/// changes will be reflected in Cartfile.resolved, and also in the working
	/// directory checkouts if the given parameter is true.
	public func updateDependencies(shouldCheckout: Bool = true, dependenciesToUpdate: [String]? = nil) -> SignalProducer<(), CarthageError> {
		return updatedResolvedCartfile(dependenciesToUpdate)
			.attemptMap { resolvedCartfile -> Result<(), CarthageError> in
				return self.writeResolvedCartfile(resolvedCartfile)
			}
			.then(shouldCheckout ? checkoutResolvedDependencies(dependenciesToUpdate) : .empty)
	}

	/// Unzips the file at the given URL and copies the frameworks, DSYM and bcsymbolmap files into the corresponding folders
	/// for the project. This step will also check framework compatibility.
	///
	/// Sends the temporary URL of the unzipped directory
	private func unzipAndCopyBinaryFrameworks(zipFile: URL) -> SignalProducer<URL, CarthageError> {
		return SignalProducer<URL, CarthageError>(value: zipFile)
			.flatMap(.concat, transform: unzip(archive:))
			.flatMap(.concat) { directoryURL in
				return frameworksInDirectory(directoryURL)
					.flatMap(.merge) { url in
						return checkFrameworkCompatibility(url)
							.mapError { error in CarthageError.internalError(description: error.description) }
					}
					.flatMap(.merge, transform: self.copyFrameworkToBuildFolder)
					.flatMap(.merge) { frameworkURL in
						return self.copyDSYMToBuildFolderForFramework(frameworkURL, fromDirectoryURL: directoryURL)
							.then(self.copyBCSymbolMapsToBuildFolderForFramework(frameworkURL, fromDirectoryURL: directoryURL))
					}
					.then(SignalProducer<URL, CarthageError>(value: directoryURL))
		}
	}

	/// Removes the file located at the given URL
	///
	/// Sends empty value on successful removal
	private func removeItem(at url: URL) -> SignalProducer<(), CarthageError> {
		return SignalProducer<URL, CarthageError>(value: url)
			.attemptMap({ (url: URL) -> Result<(), CarthageError> in
				do {
					try FileManager.default.removeItem(at: url)
					return .success()
				} catch let error as NSError {
					return .failure(.writeFailed(url, error))
				}
			})
	}

	/// Installs binaries and debug symbols for the given project, if available.
	///
	/// Sends a boolean indicating whether binaries were installed.
	private func installBinariesForProject(_ project: ProjectIdentifier, atRevision revision: String) -> SignalProducer<Bool, CarthageError> {
		return SignalProducer.attempt {
				return .success(self.useBinaries)
			}
			.flatMap(.merge) { useBinaries -> SignalProducer<Bool, CarthageError> in
				if !useBinaries {
					return SignalProducer(value: false)
				}

				let checkoutDirectoryURL = self.directoryURL.appendingPathComponent(project.relativePath, isDirectory: true)

				switch project {
				case let .gitHub(repository):
					let client = Client(repository: repository)
					return self.downloadMatchingBinariesForProject(project, atRevision: revision, fromRepository: repository, client: client)
						.flatMapError { error -> SignalProducer<URL, CarthageError> in
							if !client.isAuthenticated {
								return SignalProducer(error: error)
							}
							return self.downloadMatchingBinariesForProject(project, atRevision: revision, fromRepository: repository, client: Client(repository: repository, isAuthenticated: false))
						}
						.flatMap(.concat) { self.unzipAndCopyBinaryFrameworks(zipFile: $0) }
						.on(completed: {
							_ = try? FileManager.default.trashItem(at: checkoutDirectoryURL, resultingItemURL: nil)
						})
						.flatMap(.concat) { self.removeItem(at: $0) }
						.map { true }
						.flatMapError { error in
							self._projectEventsObserver.send(value: .skippedInstallingBinaries(project: project, error: error))
							return SignalProducer(value: false)
						}
						.concat(value: false)
						.take(first: 1)

				case .git, .binary:
					return SignalProducer(value: false)
				}
			}
	}

	/// Downloads any binaries and debug symbols that may be able to be used
	/// instead of a repository checkout.
	///
	/// Sends the URL to each downloaded zip, after it has been moved to a
	/// less temporary location.
	private func downloadMatchingBinariesForProject(_ project: ProjectIdentifier, atRevision revision: String, fromRepository repository: Repository, client: Client) -> SignalProducer<URL, CarthageError> {
		return client.release(forTag: revision, in: repository)
			.map { _, release in release }
			.filter { release in
				return !release.isDraft && !release.assets.isEmpty
			}
			.flatMapError { error -> SignalProducer<Release, CarthageError> in
				switch error {
				case .doesNotExist:
					return .empty

				case let .apiError(_, _, error):
					// Log the GitHub API request failure, not to error out,
					// because that should not be fatal error.
					self._projectEventsObserver.send(value: .skippedDownloadingBinaries(project, error.message))
					return .empty

				default:
					return SignalProducer(error: .gitHubAPIRequestFailed(error))
				}
			}
			.on(value: { release in
				self._projectEventsObserver.send(value: .downloadingBinaries(project, release.nameWithFallback))
			})
			.flatMap(.concat) { release -> SignalProducer<URL, CarthageError> in
				return SignalProducer<Release.Asset, CarthageError>(release.assets)
					.filter { asset in
						if asset.name.range(of: CarthageProjectBinaryAssetPattern) == nil {
							return false
						}
						return CarthageProjectBinaryAssetContentTypes.contains(asset.contentType)
					}
					.flatMap(.concat) { asset -> SignalProducer<URL, CarthageError> in
						let fileURL = fileURLToCachedBinary(project, release, asset)

						if FileManager.default.fileExists(atPath: fileURL.carthage_path) {
							return SignalProducer(value: fileURL)
						} else {
							return client.download(asset: asset)
								.mapError(CarthageError.gitHubAPIRequestFailed)
								.flatMap(.concat) { downloadURL in cacheDownloadedBinary(downloadURL, toURL: fileURL) }
						}
					}
			}
	}

	/// Copies the framework at the given URL into the current project's build
	/// folder.
	///
	/// Sends the URL to the framework after copying.
	private func copyFrameworkToBuildFolder(_ frameworkURL: URL) -> SignalProducer<URL, CarthageError> {
		return platformForFramework(frameworkURL)
			.flatMap(.merge) { platform -> SignalProducer<URL, CarthageError> in
				let platformFolderURL = self.directoryURL.appendingPathComponent(platform.relativePath, isDirectory: true)
				return SignalProducer(value: frameworkURL)
					.copyFileURLsIntoDirectory(platformFolderURL)
			}
	}

	/// Copies the DSYM matching the given framework and contained within the
	/// given directory URL to the directory that the framework resides within.
	///
	/// If no dSYM is found for the given framework, completes with no values.
	///
	/// Sends the URL of the dSYM after copying.
	public func copyDSYMToBuildFolderForFramework(_ frameworkURL: URL, fromDirectoryURL directoryURL: URL) -> SignalProducer<URL, CarthageError> {
		let destinationDirectoryURL = frameworkURL.deletingLastPathComponent()
		return dSYMForFramework(frameworkURL, inDirectoryURL:directoryURL)
			.copyFileURLsIntoDirectory(destinationDirectoryURL)
	}

	/// Copies any *.bcsymbolmap files matching the given framework and contained
	/// within the given directory URL to the directory that the framework
	/// resides within.
	///
	/// If no bcsymbolmap files are found for the given framework, completes with
	/// no values.
	///
	/// Sends the URLs of the bcsymbolmap files after copying.
	public func copyBCSymbolMapsToBuildFolderForFramework(_ frameworkURL: URL, fromDirectoryURL directoryURL: URL) -> SignalProducer<URL, CarthageError> {
		let destinationDirectoryURL = frameworkURL.deletingLastPathComponent()
		return BCSymbolMapsForFramework(frameworkURL, inDirectoryURL: directoryURL)
			.copyFileURLsIntoDirectory(destinationDirectoryURL)
	}

	/// Checks out the given dependency into its intended working directory,
	/// cloning it first if need be.
	private func checkoutOrCloneDependency(_ dependency: Dependency<PinnedVersion>, submodulesByPath: [String: Submodule]) -> SignalProducer<(), CarthageError> {
		let project = dependency.project
		let revision = dependency.version.commitish
		return cloneOrFetchDependency(project, commitish: revision)
			.flatMap(.merge) { repositoryURL -> SignalProducer<(), CarthageError> in
				let workingDirectoryURL = self.directoryURL.appendingPathComponent(project.relativePath, isDirectory: true)
				var submodule: Submodule?

				if var foundSubmodule = submodulesByPath[project.relativePath] {
					foundSubmodule.url = project.gitURL(preferHTTPS: self.preferHTTPS)!
					foundSubmodule.sha = revision
					submodule = foundSubmodule
				} else if self.useSubmodules {
					submodule = Submodule(name: project.relativePath, path: project.relativePath, url: project.gitURL(preferHTTPS: self.preferHTTPS)!, sha: revision)
				}

				if let submodule = submodule {
					return addSubmoduleToRepository(self.directoryURL, submodule, GitURL(repositoryURL.carthage_path))
						.startOnQueue(self.gitOperationQueue)
				} else {
					return checkoutRepositoryToDirectory(repositoryURL, workingDirectoryURL, revision: revision)
						.then(self.dependencyProjects(for: dependency))
						.flatMap(.merge) { dependencies in
							return self.symlinkCheckoutPathsForDependencyProject(dependency.project, subDependencies: dependencies, rootDirectoryURL: self.directoryURL)
						}
				}
			}
			.on(started: {
				self._projectEventsObserver.send(value: .checkingOut(project, revision))
			})
	}

	public func buildOrderForResolvedCartfile(_ cartfile: ResolvedCartfile, dependenciesToInclude: [String]? = nil) -> SignalProducer<Dependency<PinnedVersion>, CarthageError> {
		typealias DependencyGraph = [ProjectIdentifier: Set<ProjectIdentifier>]
		// A resolved cartfile already has all the recursive dependencies. All we need to do is sort
		// out the relationships between them. Loading the cartfile will each will give us its
		// dependencies. Building a recursive lookup table with this information will let us sort
		// dependencies before the projects that depend on them.
		return SignalProducer<Dependency<PinnedVersion>, CarthageError>(cartfile.dependencies)
			.flatMap(.merge) { (dependency: Dependency<PinnedVersion>) -> SignalProducer<DependencyGraph, CarthageError> in
				return self.dependencyProjects(for: dependency)
					.map { dependencies in
						[dependency.project: dependencies]
					}
			}
			.reduce([:]) { (working: DependencyGraph, next: DependencyGraph) in
				var result = working
				next.forEach { result.updateValue($1, forKey: $0) }
				return result
			}
			.flatMap(.latest) { (graph: DependencyGraph) -> SignalProducer<Dependency<PinnedVersion>, CarthageError> in
				let projectsToInclude = Set(graph
					.map { project, _ in project }
					.filter { project in dependenciesToInclude?.contains(project.name) ?? false })

				guard let sortedProjects = topologicalSort(graph, nodes: projectsToInclude) else {
					return SignalProducer(error: .dependencyCycle(graph))
				}

				let sortedDependencies = cartfile.dependencies
					.filter { dependency in sortedProjects.contains(dependency.project) }
					.sorted { left, right in sortedProjects.index(of: left.project)! < sortedProjects.index(of: right.project)! }

				return SignalProducer(sortedDependencies)
			}
	}

	/// Checks out the dependencies listed in the project's Cartfile.resolved,
	/// optionally they are limited by the given list of dependency names.
	public func checkoutResolvedDependencies(_ dependenciesToCheckout: [String]? = nil) -> SignalProducer<(), CarthageError> {
		/// Determine whether the repository currently holds any submodules (if
		/// it even is a repository).
		let submodulesSignal = submodulesInRepository(self.directoryURL)
			.reduce([:]) { (submodulesByPath: [String: Submodule], submodule) in
				var submodulesByPath = submodulesByPath
				submodulesByPath[submodule.path] = submodule
				return submodulesByPath
			}

		return loadResolvedCartfile()
			.flatMap(.merge) { resolvedCartfile in
				return self
					.buildOrderForResolvedCartfile(resolvedCartfile, dependenciesToInclude: dependenciesToCheckout)
					.collect()
			}
			.zip(with: submodulesSignal)
			.flatMap(.merge) { dependencies, submodulesByPath -> SignalProducer<(), CarthageError> in
				return SignalProducer<Dependency<PinnedVersion>, CarthageError>(dependencies)
					.flatMap(.concat) { dependency -> SignalProducer<(), CarthageError> in
						let project = dependency.project

						switch project {
						case .git, .gitHub:

							let submoduleFound = submodulesByPath[project.relativePath] != nil
							let checkoutOrCloneDependency = self.checkoutOrCloneDependency(dependency, submodulesByPath: submodulesByPath)

							// Disable binary downloads for the dependency if that
							// is already checked out as a submodule.
							if submoduleFound {
								return checkoutOrCloneDependency
							}

							return self.installBinariesForProject(project, atRevision: dependency.version.commitish)
								.flatMap(.merge) { installed -> SignalProducer<(), CarthageError> in
									if installed {
										return .empty
									} else {
										return checkoutOrCloneDependency
									}
							}

						case let .binary(url):
							return self.installBinariesForBinaryProject(url: url, pinnedVersion: dependency.version)
						}


					}
			}
			.then(SignalProducer<(), CarthageError>.empty)
	}

	private func installBinariesForBinaryProject(url: URL, pinnedVersion: PinnedVersion) -> SignalProducer<(), CarthageError> {

		return SignalProducer<SemanticVersion, ScannableError>(result: SemanticVersion.from(pinnedVersion))
			.mapError { CarthageError(scannableError: $0) }
			.combineLatest(with: self.downloadBinaryFrameworkDefinition(url: url))
			.attemptMap { (semanticVersion, binaryProject) -> Result<(SemanticVersion, URL), CarthageError> in
				guard let frameworkURL = binaryProject.versions[pinnedVersion] else {
					return .failure(CarthageError.requiredVersionNotFound(ProjectIdentifier.binary(url), VersionSpecifier.exactly(semanticVersion)))
				}

				return .success((semanticVersion, frameworkURL))
			}
			.flatMap(.concat) { (semanticVersion, frameworkURL) in
				return self.downloadBinary(project: ProjectIdentifier.binary(url), version: semanticVersion, url: frameworkURL)
			}
			.flatMap(.concat) { self.unzipAndCopyBinaryFrameworks(zipFile: $0) }
			.flatMap(.concat) { self.removeItem(at: $0) }
	}

	/// Downloads the binary only framework file. Sends the URL to each downloaded zip, after it has been moved to a
	/// less temporary location.
	private func downloadBinary(project: ProjectIdentifier, version: SemanticVersion, url: URL) -> SignalProducer<URL, CarthageError> {
		let fileName = url.lastPathComponent
		let fileURL = fileURLToCachedBinaryProject(project, version, fileName)

		if FileManager.default.fileExists(atPath: fileURL.path) {
			return SignalProducer(value: fileURL)
		} else {

			return URLSession.shared.reactive.download(with: URLRequest(url: url))
				.on(started: {
					self._projectEventsObserver.send(value: .downloadingBinaries(project, version.description))
				})
				.mapError { CarthageError.readFailed(url, $0 as NSError) }
				.flatMap(.concat) { (downloadURL, _) in cacheDownloadedBinary(downloadURL, toURL: fileURL) }
		}
	}

	/// Creates symlink between the dependency checkouts and the root checkouts
	private func symlinkCheckoutPathsForDependencyProject(_ dependency: ProjectIdentifier, subDependencies: Set<ProjectIdentifier>, rootDirectoryURL: URL) -> SignalProducer<(), CarthageError> {
		let rootCheckoutsURL = rootDirectoryURL.appendingPathComponent(CarthageProjectCheckoutsPath, isDirectory: true).resolvingSymlinksInPath()
		let rawDependencyURL = rootDirectoryURL.appendingPathComponent(dependency.relativePath, isDirectory: true)
		let dependencyURL = rawDependencyURL.resolvingSymlinksInPath()
		let dependencyCheckoutsURL = dependencyURL.appendingPathComponent(CarthageProjectCheckoutsPath, isDirectory: true).resolvingSymlinksInPath()
		let subDependencyNames = subDependencies.map { $0.name }
		let fileManager = FileManager.default

		let symlinksProducer = SignalProducer<String, CarthageError>(subDependencyNames)
			.filter { name in
				let checkoutURL = rootCheckoutsURL.appendingPathComponent(name)
				do {
					return try checkoutURL.resourceValues(forKeys: [ .isDirectoryKey ]).isDirectory ?? false
				} catch {
					return false
				}
			}
			.attemptMap { name -> Result<(), CarthageError> in
				let dependencyCheckoutURL = dependencyCheckoutsURL.appendingPathComponent(name)
				let subdirectoryPath = (CarthageProjectCheckoutsPath as NSString).appendingPathComponent(name)
				let linkDestinationPath = relativeLinkDestinationForDependencyProject(dependency, subdirectory: subdirectoryPath)
				do {
					try fileManager.createSymbolicLink(atPath: dependencyCheckoutURL.carthage_path, withDestinationPath: linkDestinationPath)
				} catch let error as NSError {
					if !(error.domain == NSCocoaErrorDomain && error.code == NSFileWriteFileExistsError) {
						return .failure(.writeFailed(dependencyCheckoutURL, error))
					}
				}
				return .success()
			}

		return SignalProducer<(), CarthageError>
			.attempt {
				do {
					try fileManager.createDirectory(at: dependencyCheckoutsURL, withIntermediateDirectories: true)
				} catch let error as NSError {
					if !(error.domain == NSCocoaErrorDomain && error.code == NSFileWriteFileExistsError) {
						return .failure(.writeFailed(dependencyCheckoutsURL, error))
					}
				}
				return .success()
			}
			.then(symlinksProducer)
	}

	/// Attempts to build each Carthage dependency that has been checked out,
	/// optionally they are limited by the given list of dependency names.
	/// Cached dependencies whose dependency trees are also cached will not
	/// be rebuilt unless otherwise specified via build options.
	///
	/// Returns a producer-of-producers representing each scheme being built.
	public func buildCheckedOutDependenciesWithOptions(_ options: BuildOptions, dependenciesToBuild: [String]? = nil, sdkFilter: @escaping SDKFilterCallback = { .success($0.0) }) -> SignalProducer<BuildSchemeProducer, CarthageError> {
		return loadResolvedCartfile()
			.flatMap(.concat) { resolvedCartfile -> SignalProducer<Dependency<PinnedVersion>, CarthageError> in
				return self.buildOrderForResolvedCartfile(resolvedCartfile, dependenciesToInclude: dependenciesToBuild)
			}
			.flatMap(.concat) { dependency -> SignalProducer<(Dependency<PinnedVersion>, Set<ProjectIdentifier>, Bool?), CarthageError> in
				return SignalProducer.combineLatest(
					SignalProducer(value: dependency),
					self.dependencyProjects(for: dependency),
					versionFileMatches(dependency, platforms: options.platforms, rootDirectoryURL: self.directoryURL)
				)
			}
			.reduce([]) { (includedDependencies, nextGroup) -> [Dependency<PinnedVersion>] in
				let (nextDependency, projects, matches) = nextGroup
				let dependenciesIncludingNext = includedDependencies + [nextDependency]
				let projectsToBeBuilt = Set(includedDependencies.map { $0.project })
				guard options.cacheBuilds && projects.intersection(projectsToBeBuilt).isEmpty else {
					return dependenciesIncludingNext
				}

				guard let versionFileMatches = matches else {
					self._projectEventsObserver.send(value: .buildingUncached(nextDependency.project))
					return dependenciesIncludingNext
				}

				if versionFileMatches {
					self._projectEventsObserver.send(value: .skippedBuildingCached(nextDependency.project))
					return includedDependencies
				} else {
					self._projectEventsObserver.send(value: .rebuildingCached(nextDependency.project))
					return dependenciesIncludingNext
				}
			}
			.flatMap(.concat) { dependencies in
				return SignalProducer<Dependency<PinnedVersion>, CarthageError>(dependencies)
			}
			.flatMap(.concat) { dependency -> SignalProducer<BuildSchemeProducer, CarthageError> in
				let dependencyPath = self.directoryURL.appendingPathComponent(dependency.project.relativePath, isDirectory: true).carthage_path
				if !FileManager.default.fileExists(atPath: dependencyPath) {
					return .empty
				}

				return buildDependencyProject(dependency, self.directoryURL, withOptions: options, sdkFilter: sdkFilter)
					.flatMapError { error in
						switch error {
						case .noSharedFrameworkSchemes:
							// Log that building the dependency is being skipped,
							// not to error out with `.noSharedFrameworkSchemes`
							// to continue building other dependencies.
							self._projectEventsObserver.send(value: .skippedBuilding(dependency.project, error.description))
							return .empty

						default:
							return SignalProducer(error: error)
						}
					}
			}
	}
}

/// Constructs a file URL to where the binary corresponding to the given
/// arguments should live.
private func fileURLToCachedBinary(_ project: ProjectIdentifier, _ release: Release, _ asset: Release.Asset) -> URL {
	// ~/Library/Caches/org.carthage.CarthageKit/binaries/ReactiveCocoa/v2.3.1/1234-ReactiveCocoa.framework.zip
	return CarthageDependencyAssetsURL.appendingPathComponent("\(project.name)/\(release.tag)/\(asset.id)-\(asset.name)", isDirectory: false)
}

/// Constructs a file URL to where the binary only framework download should be cached
private func fileURLToCachedBinaryProject(_ project: ProjectIdentifier, _ semanticVersion: SemanticVersion, _ fileName: String) -> URL{
	// ~/Library/Caches/org.carthage.CarthageKit/binaries/MyBinaryProjectFramework/2.3.1/MyBinaryProject.framework.zip
	return CarthageDependencyAssetsURL.appendingPathComponent("\(project.name)/\(semanticVersion)/\(fileName)")
}

/// Caches the downloaded binary at the given URL, moving it to the other URL
/// given.
///
/// Sends the final file URL upon .success.
private func cacheDownloadedBinary(_ downloadURL: URL, toURL cachedURL: URL) -> SignalProducer<URL, CarthageError> {
	return SignalProducer(value: cachedURL)
		.attempt { fileURL in
			let parentDirectoryURL = fileURL.deletingLastPathComponent()
			do {
				try FileManager.default.createDirectory(at: parentDirectoryURL, withIntermediateDirectories: true)
				return .success(())
			} catch let error as NSError {
				return .failure(.writeFailed(parentDirectoryURL, error))
			}
		}
		.attempt { newDownloadURL in
			// Tries `rename()` system call at first.
			let result = downloadURL.withUnsafeFileSystemRepresentation { old in
				newDownloadURL.withUnsafeFileSystemRepresentation { new in
					rename(old!, new!)
				}
			}
			if result == 0 {
				return .success(())
			}

			if errno != EXDEV {
				return .failure(.taskError(.posixError(errno)))
			}

			// If the “Cross-device link” error occurred, then falls back to
			// `FileManager.moveItem(at:to:)`.
			//
			// See https://github.com/Carthage/Carthage/issues/706 and
			// https://github.com/Carthage/Carthage/issues/711.
			do {
				try FileManager.default.moveItem(at: downloadURL, to: newDownloadURL)
				return .success(())
			} catch let error as NSError {
				return .failure(.writeFailed(newDownloadURL, error))
			}
		}
}

/// Sends the URL to each file found in the given directory conforming to the
/// given type identifier. If no type identifier is provided, all files are sent.
private func filesInDirectory(_ directoryURL: URL, _ typeIdentifier: String? = nil) -> SignalProducer<URL, CarthageError> {
	let producer = FileManager.default.reactive
		.enumerator(at: directoryURL, includingPropertiesForKeys: [ .typeIdentifierKey ], options: [ .skipsHiddenFiles, .skipsPackageDescendants ], catchErrors: true)
		.map { enumerator, url in url }
	if let typeIdentifier = typeIdentifier {
		return producer
			.filter { url in
				return url.typeIdentifier
					.analysis(ifSuccess: { identifier in
						return UTTypeConformsTo(identifier as CFString, typeIdentifier as CFString)
					}, ifFailure: { _ in false })
			}
	} else {
		return producer
	}
}

/// Sends the platform specified in the given Info.plist.
private func platformForFramework(_ frameworkURL: URL) -> SignalProducer<Platform, CarthageError> {
	return SignalProducer(value: frameworkURL)
		// Neither DTPlatformName nor CFBundleSupportedPlatforms can not be used
		// because Xcode 6 and below do not include either in macOS frameworks.
		.attemptMap { url -> Result<String, CarthageError> in
			let bundle = Bundle(url: url)

			func readFailed(_ message: String) -> CarthageError {
				let error = Result<(), NSError>.error(message)
				return .readFailed(frameworkURL, error)
			}

			guard let sdkName = bundle?.object(forInfoDictionaryKey: "DTSDKName") else {
				return .failure(readFailed("the DTSDKName key in its plist file is missing"))
			}

			if let sdkName = sdkName as? String {
				return .success(sdkName)
			} else {
				return .failure(readFailed("the value for the DTSDKName key in its plist file is not a string"))
			}
		}
		// Thus, the SDK name must be trimmed to match the platform name, e.g.
		// macosx10.10 -> macosx
		.map { sdkName in sdkName.trimmingCharacters(in: CharacterSet.letters.inverted) }
		.attemptMap { platform in SDK.from(string: platform).map { $0.platform } }
}

/// Sends the URL to each framework bundle found in the given directory.
private func frameworksInDirectory(_ directoryURL: URL) -> SignalProducer<URL, CarthageError> {
	return filesInDirectory(directoryURL, kUTTypeFramework as String)
		.filter { url in
			// Skip nested frameworks
			let frameworksInURL = url.carthage_pathComponents.filter { pathComponent in
				return (pathComponent as NSString).pathExtension == "framework"
			}
			return frameworksInURL.count == 1
		}
}

/// Sends the URL to each dSYM found in the given directory
private func dSYMsInDirectory(_ directoryURL: URL) -> SignalProducer<URL, CarthageError> {
	return filesInDirectory(directoryURL, "com.apple.xcode.dsym")
}

/// Sends the URL of the dSYM whose UUIDs match those of the given framework, or
/// errors if there was an error parsing a dSYM contained within the directory.
private func dSYMForFramework(_ frameworkURL: URL, inDirectoryURL directoryURL: URL) -> SignalProducer<URL, CarthageError> {
	return UUIDsForFramework(frameworkURL)
		.flatMap(.concat) { (frameworkUUIDs: Set<UUID>) in
			return dSYMsInDirectory(directoryURL)
				.flatMap(.merge) { dSYMURL in
					return UUIDsForDSYM(dSYMURL)
						.filter { (dSYMUUIDs: Set<UUID>) in
							return dSYMUUIDs == frameworkUUIDs
						}
						.map { _ in dSYMURL }
				}
		}
		.take(first: 1)
}

/// Sends the URL to each bcsymbolmap found in the given directory.
private func BCSymbolMapsInDirectory(_ directoryURL: URL) -> SignalProducer<URL, CarthageError> {
	return filesInDirectory(directoryURL)
		.filter { url in url.pathExtension == "bcsymbolmap" }
}

/// Sends the URLs of the bcsymbolmap files that match the given framework and are
/// located somewhere within the given directory.
private func BCSymbolMapsForFramework(_ frameworkURL: URL, inDirectoryURL directoryURL: URL) -> SignalProducer<URL, CarthageError> {
	return UUIDsForFramework(frameworkURL)
		.flatMap(.merge) { uuids -> SignalProducer<URL, CarthageError> in
			if uuids.isEmpty {
				return .empty
			}
			func filterUUIDs(_ signal: Signal<URL, CarthageError>) -> Signal<URL, CarthageError> {
				var remainingUUIDs = uuids
				let count = remainingUUIDs.count
				return signal
					.filter { fileURL in
						let basename = fileURL.deletingPathExtension().carthage_lastPathComponent
						if let fileUUID = UUID(uuidString: basename) {
							return remainingUUIDs.remove(fileUUID) != nil
						} else {
							return false
						}
					}
					.take(first: count)
			}
			return BCSymbolMapsInDirectory(directoryURL)
				.lift(filterUUIDs)
	}
}

/// Returns the file URL at which the given project's repository will be
/// located.
private func repositoryFileURLForProject(_ project: ProjectIdentifier, baseURL: URL = CarthageDependencyRepositoriesURL) -> URL {
	return baseURL.appendingPathComponent(project.name, isDirectory: true)
}

/// Returns the string representing a relative path from a dependency project back to the root
internal func relativeLinkDestinationForDependencyProject(_ dependency: ProjectIdentifier, subdirectory: String) -> String {
	let dependencySubdirectoryPath = (dependency.relativePath as NSString).appendingPathComponent(subdirectory)
	let componentsForGettingTheHellOutOfThisRelativePath = Array(repeating: "..", count: (dependencySubdirectoryPath as NSString).pathComponents.count - 1)

	// Directs a link from, e.g., /Carthage/Checkouts/ReactiveCocoa/Carthage/Build to /Carthage/Build
	let linkDestinationPath = componentsForGettingTheHellOutOfThisRelativePath.reduce(subdirectory) { trailingPath, pathComponent in
		return (pathComponent as NSString).appendingPathComponent(trailingPath)
	}

	return linkDestinationPath
}

/// Clones the given project to the given destination URL (defaults to the global
/// repositories folder), or fetches inside it if it has already been cloned.
/// Optionally takes a commitish to check for prior to fetching.
///
/// Returns a signal which will send the operation type once started, and
/// the URL to where the repository's folder will exist on disk, then complete
/// when the operation completes.
public func cloneOrFetchProject(_ project: ProjectIdentifier, preferHTTPS: Bool, destinationURL: URL = CarthageDependencyRepositoriesURL, commitish: String? = nil) -> SignalProducer<(ProjectEvent?, URL), CarthageError> {
	let fileManager = FileManager.default
	let repositoryURL = repositoryFileURLForProject(project, baseURL: destinationURL)

	return SignalProducer.attempt { () -> Result<GitURL, CarthageError> in
			do {
				try fileManager.createDirectory(at: destinationURL, withIntermediateDirectories: true)
			} catch let error as NSError {
				return .failure(.writeFailed(destinationURL, error))
			}

			return .success(project.gitURL(preferHTTPS: preferHTTPS)!)
		}
		.flatMap(.merge) { remoteURL -> SignalProducer<(ProjectEvent?, URL), CarthageError> in
			return isGitRepository(repositoryURL)
				.flatMap(.merge) { isRepository -> SignalProducer<(ProjectEvent?, URL), CarthageError> in
					if isRepository {
						let fetchProducer: () -> SignalProducer<(ProjectEvent?, URL), CarthageError> = {
							guard FetchCache.needsFetch(forURL: remoteURL) else {
								return SignalProducer(value: (nil, repositoryURL))
							}

							return SignalProducer(value: (.fetching(project), repositoryURL))
								.concat(
									fetchRepository(repositoryURL, remoteURL: remoteURL, refspec: "+refs/heads/*:refs/heads/*")
										.then(SignalProducer<(ProjectEvent?, URL), CarthageError>.empty)
								)
						}

						// If we've already cloned the repo, check for the revision, possibly skipping an unnecessary fetch
						if let commitish = commitish {
							return SignalProducer.zip(
									branchExistsInRepository(repositoryURL, pattern: commitish),
									commitExistsInRepository(repositoryURL, revision: commitish)
								)
								.flatMap(.concat) { branchExists, commitExists -> SignalProducer<(ProjectEvent?, URL), CarthageError> in
									// If the given commitish is a branch, we should fetch.
									if branchExists || !commitExists {
										return fetchProducer()
									} else {
										return SignalProducer(value: (nil, repositoryURL))
									}
								}
						} else {
							return fetchProducer()
						}
					} else {
						// Either the directory didn't exist or it did but wasn't a git repository
						// (Could happen if the process is killed during a previous directory creation)
						// So we remove it, then clone
						_ = try? fileManager.removeItem(at: repositoryURL)
						return SignalProducer(value: (.cloning(project), repositoryURL))
							.concat(
								cloneRepository(remoteURL, repositoryURL)
									.then(SignalProducer<(ProjectEvent?, URL), CarthageError>.empty)
							)
					}
			}
		}
}<|MERGE_RESOLUTION|>--- conflicted
+++ resolved
@@ -118,25 +118,22 @@
 	/// or rate-limiting.
 	case skippedDownloadingBinaries(ProjectIdentifier, String)
 
+	/// Installing of a binary framework is being skipped because of an inability
+	/// to verify that it was built with a compatible Swift version.
+	case skippedInstallingBinaries(project: ProjectIdentifier, error: Error)
+
 	/// Building the project is being skipped, since the project is not sharing
 	/// any framework schemes.
 	case skippedBuilding(ProjectIdentifier, String)
-<<<<<<< HEAD
-	
+
 	/// Building the project is being skipped because it is cached.
 	case skippedBuildingCached(ProjectIdentifier)
-	
+
 	/// Rebuilding a cached project because of a version file/framework mismatch.
 	case rebuildingCached(ProjectIdentifier)
-	
+
 	/// Building an uncached project.
 	case buildingUncached(ProjectIdentifier)
-=======
-
-	/// Installing of a binary framework is being skipped because of an inability
-	/// to verify that it was built with a compatible Swift version.
-	case skippedInstallingBinaries(project: ProjectIdentifier, error: Error)
->>>>>>> 95f0c0bd
 }
 
 extension ProjectEvent: Equatable {
