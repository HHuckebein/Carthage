//
//  Git.swift
//  Carthage
//
//  Created by Alan Rogers on 14/10/2014.
//  Copyright (c) 2014 Carthage. All rights reserved.
//

import Foundation
import Result
import ReactiveCocoa
import ReactiveTask

/// Represents a URL for a Git remote.
public struct GitURL: Equatable {
	/// The string representation of the URL.
	public let URLString: String

	/// A normalized URL string, without protocol, authentication, or port
	/// information. This is mostly useful for comparison, and not for any
	/// actual Git operations.
	private var normalizedURLString: String {
		let parsedURL: NSURL? = NSURL(string: URLString)

		if let parsedURL = parsedURL {
			// Normal, valid URL.
			let host = parsedURL.host ?? ""
			let path = stripGitSuffix(parsedURL.path ?? "")
			return "\(host)\(path)"
		} else if URLString.hasPrefix("/") {
			// Local path.
			return stripGitSuffix(URLString)
		} else {
			// scp syntax.
			var strippedURLString = URLString

			if let index = strippedURLString.characters.indexOf("@") {
				strippedURLString.removeRange(Range(start: strippedURLString.startIndex, end: index))
			}

			var host = ""
			if let index = strippedURLString.characters.indexOf(":") {
				host = strippedURLString[Range(start: strippedURLString.startIndex, end: index.predecessor())]
				strippedURLString.removeRange(Range(start: strippedURLString.startIndex, end: index))
			}

			var path = strippedURLString
			if !path.hasPrefix("/") {
				// This probably isn't strictly legit, but we'll have a forward
				// slash for other URL types.
				path.insert("/", atIndex: path.startIndex)
			}

			return "\(host)\(path)"
		}
	}

	/// The name of the repository, if it can be inferred from the URL.
	public var name: String? {
		let components = URLString.characters.split(allowEmptySlices: false) { $0 == "/" }

		return components
			.last
			.map(String.init)
			.map(stripGitSuffix)
	}

	public init(_ URLString: String) {
		self.URLString = URLString
	}
}

/// Strips any trailing .git in the given name, if one exists.
public func stripGitSuffix(string: String) -> String {
	if string.hasSuffix(".git") {
		return string.substringToIndex(string.endIndex.advancedBy(-4))
	} else {
		return string
	}
}

public func ==(lhs: GitURL, rhs: GitURL) -> Bool {
	return lhs.normalizedURLString == rhs.normalizedURLString
}

extension GitURL: Hashable {
	public var hashValue: Int {
		return normalizedURLString.hashValue
	}
}

extension GitURL: CustomStringConvertible {
	public var description: String {
		return URLString
	}
}

/// A Git submodule.
public struct Submodule: Equatable {
	/// The name of the submodule. Usually (but not always) the same as the
	/// path.
	public let name: String

	/// The relative path at which the submodule is checked out.
	public let path: String

	/// The URL from which the submodule should be cloned, if present.
	public var URL: GitURL

	/// The SHA checked out in the submodule.
	public var SHA: String

	public init(name: String, path: String, URL: GitURL, SHA: String) {
		self.name = name
		self.path = path
		self.URL = URL
		self.SHA = SHA
	}
}

public func ==(lhs: Submodule, rhs: Submodule) -> Bool {
	return lhs.name == rhs.name && lhs.path == rhs.path && lhs.URL == rhs.URL && lhs.SHA == rhs.SHA
}

extension Submodule: Hashable {
	public var hashValue: Int {
		return name.hashValue
	}
}

extension Submodule: CustomStringConvertible {
	public var description: String {
		return "\(name) @ \(SHA)"
	}
}

/// Shells out to `git` with the given arguments, optionally in the directory
/// of an existing repository.
public func launchGitTask(arguments: [String], repositoryFileURL: NSURL? = nil, standardInput: SignalProducer<NSData, NoError>? = nil, environment: [String: String]? = nil) -> SignalProducer<String, CarthageError> {
	// See https://github.com/Carthage/Carthage/issues/219.
	var updatedEnvironment = environment ?? NSProcessInfo.processInfo().environment 
	updatedEnvironment["GIT_TERMINAL_PROMPT"] = "0"

	let taskDescription = TaskDescription(launchPath: "/usr/bin/env", arguments: [ "git" ] + arguments, workingDirectoryPath: repositoryFileURL?.path, environment: updatedEnvironment, standardInput: standardInput)

	return launchTask(taskDescription)
		.ignoreTaskData()
		.mapError(CarthageError.TaskError)
		.map { data in
			return NSString(data: data, encoding: NSUTF8StringEncoding)! as String
		}
}

/// Returns a signal that completes when cloning completes successfully.
public func cloneRepository(cloneURL: GitURL, _ destinationURL: NSURL, bare: Bool = true) -> SignalProducer<String, CarthageError> {
	precondition(destinationURL.fileURL)

	var arguments = [ "clone" ]
	if bare {
		arguments.append("--bare")
	}

	return launchGitTask(arguments + [ "--quiet", cloneURL.URLString, destinationURL.path! ])
}

/// Returns a signal that completes when the fetch completes successfully.
public func fetchRepository(repositoryFileURL: NSURL, remoteURL: GitURL? = nil, refspec: String? = nil) -> SignalProducer<String, CarthageError> {
	precondition(repositoryFileURL.fileURL)

	var arguments = [ "fetch", "--tags", "--prune", "--quiet" ]
	if let remoteURL = remoteURL {
		arguments.append(remoteURL.URLString)
	}

	if let refspec = refspec {
		arguments.append(refspec)
	}

	return launchGitTask(arguments, repositoryFileURL: repositoryFileURL)
}

/// Sends each tag found in the given Git repository.
public func listTags(repositoryFileURL: NSURL) -> SignalProducer<String, CarthageError> {
	return launchGitTask([ "tag" ], repositoryFileURL: repositoryFileURL)
		.flatMap(.Concat) { (allTags: String) -> SignalProducer<String, CarthageError> in
			return SignalProducer { observer, disposable in
				let string = allTags as NSString

				string.enumerateSubstringsInRange(NSMakeRange(0, string.length), options: [ .ByLines, .Reverse ]) { line, substringRange, enclosingRange, stop in
					if disposable.disposed {
						stop.memory = true
					}

					if let line = line {
						observer.sendNext(line)
					}
				}

				observer.sendCompleted()
			}
		}
}

/// Returns the text contents of the path at the given revision, or an error if
/// the path could not be loaded.
public func contentsOfFileInRepository(repositoryFileURL: NSURL, _ path: String, revision: String = "HEAD") -> SignalProducer<String, CarthageError> {
	let showObject = "\(revision):\(path)"
	return launchGitTask([ "show", showObject ], repositoryFileURL: repositoryFileURL)
}

/// Checks out the working tree of the given (ideally bare) repository, at the
/// specified revision, to the given folder. If the folder does not exist, it
/// will be created.
public func checkoutRepositoryToDirectory(repositoryFileURL: NSURL, _ workingDirectoryURL: NSURL, revision: String = "HEAD", shouldCloneSubmodule: Submodule -> Bool = { _ in true }) -> SignalProducer<(), CarthageError> {
	return SignalProducer.attempt {
			do {
				try NSFileManager.defaultManager().createDirectoryAtURL(workingDirectoryURL, withIntermediateDirectories: true, attributes: nil)
			} catch let error as NSError {
				return .Failure(CarthageError.RepositoryCheckoutFailed(workingDirectoryURL: workingDirectoryURL, reason: "Could not create working directory", underlyingError: error))
			}

			var environment = NSProcessInfo.processInfo().environment
			environment["GIT_WORK_TREE"] = workingDirectoryURL.path!
			return .Success(environment)
		}
		.flatMap(.Concat) { environment in launchGitTask([ "checkout", "--quiet", "--force", revision ], repositoryFileURL: repositoryFileURL, environment: environment) }
		.then(cloneSubmodulesForRepository(repositoryFileURL, workingDirectoryURL, revision: revision, shouldCloneSubmodule: shouldCloneSubmodule))
}

/// Clones matching submodules for the given repository at the specified
/// revision, into the given working directory.
public func cloneSubmodulesForRepository(repositoryFileURL: NSURL, _ workingDirectoryURL: NSURL, revision: String = "HEAD", shouldCloneSubmodule: Submodule -> Bool = { _ in true }) -> SignalProducer<(), CarthageError> {
	return submodulesInRepository(repositoryFileURL, revision: revision)
		.flatMap(.Concat) { submodule -> SignalProducer<(), CarthageError> in
			if shouldCloneSubmodule(submodule) {
				return cloneSubmoduleInWorkingDirectory(submodule, workingDirectoryURL)
			} else {
				return .empty
			}
		}
		.filter { _ in false }
}

/// Clones the given submodule into the working directory of its parent
/// repository, but without any Git metadata.
public func cloneSubmoduleInWorkingDirectory(submodule: Submodule, _ workingDirectoryURL: NSURL) -> SignalProducer<(), CarthageError> {
	let submoduleDirectoryURL = workingDirectoryURL.URLByAppendingPathComponent(submodule.path, isDirectory: true)
	let purgeGitDirectories = NSFileManager.defaultManager().carthage_enumeratorAtURL(submoduleDirectoryURL, includingPropertiesForKeys: [ NSURLIsDirectoryKey, NSURLNameKey ], options: [], catchErrors: true)
		.flatMap(.Merge) { enumerator, URL -> SignalProducer<(), CarthageError> in
			var name: AnyObject?
			do {
				try URL.getResourceValue(&name, forKey: NSURLNameKey)
			} catch let error as NSError {
				return SignalProducer(error: CarthageError.RepositoryCheckoutFailed(workingDirectoryURL: submoduleDirectoryURL, reason: "could not enumerate name of descendant at \(URL.path!)", underlyingError: error))
			}

			if (name as? String) != ".git" {
				return .empty
			}
		
			var isDirectory: AnyObject?
			do {
				try URL.getResourceValue(&isDirectory, forKey: NSURLIsDirectoryKey)
				if isDirectory == nil {
					return SignalProducer(error: CarthageError.RepositoryCheckoutFailed(workingDirectoryURL: submoduleDirectoryURL, reason: "could not determine whether \(URL.path!) is a directory", underlyingError: nil))
				}
			} catch let error as NSError {
				return SignalProducer(error: CarthageError.RepositoryCheckoutFailed(workingDirectoryURL: submoduleDirectoryURL, reason: "could not determine whether \(URL.path!) is a directory", underlyingError: error))
			}

			if let directory = isDirectory?.boolValue where directory {
				enumerator.skipDescendants()
			}

			do {
				try NSFileManager.defaultManager().removeItemAtURL(URL)
				return .empty
			} catch let error as NSError {
				return SignalProducer(error: CarthageError.RepositoryCheckoutFailed(workingDirectoryURL: submoduleDirectoryURL, reason: "could not remove \(URL.path!)", underlyingError: error))
			}
		}

	return SignalProducer.attempt {
			do {
				try NSFileManager.defaultManager().removeItemAtURL(submoduleDirectoryURL)
			} catch let error as NSError {
				return .Failure(CarthageError.RepositoryCheckoutFailed(workingDirectoryURL: submoduleDirectoryURL, reason: "could not remove submodule checkout", underlyingError: error))
			}

			return .Success(workingDirectoryURL.URLByAppendingPathComponent(submodule.path))
		}
		.flatMap(.Concat) { submoduleDirectoryURL in cloneRepository(submodule.URL, submoduleDirectoryURL, bare: false) }
		.then(checkoutSubmodule(submodule, submoduleDirectoryURL))
		.then(purgeGitDirectories)
}

/// Recursively checks out the given submodule's revision, in its working
/// directory.
private func checkoutSubmodule(submodule: Submodule, _ submoduleWorkingDirectoryURL: NSURL) -> SignalProducer<(), CarthageError> {
	return launchGitTask([ "checkout", "--quiet", submodule.SHA ], repositoryFileURL: submoduleWorkingDirectoryURL)
		.then(launchGitTask([ "submodule", "--quiet", "update", "--init", "--recursive" ], repositoryFileURL: submoduleWorkingDirectoryURL))
		.then(.empty)
}

/// Parses each key/value entry from the given config file contents, optionally
/// stripping a known prefix/suffix off of each key.
private func parseConfigEntries(contents: String, keyPrefix: String = "", keySuffix: String = "") -> SignalProducer<(String, String), NoError> {
	let entries = contents.characters.split(allowEmptySlices: false) { $0 == "\0" }

	return SignalProducer { observer, disposable in
		for entry in entries {
			if disposable.disposed {
				break
			}

			let components = entry.split(1, allowEmptySlices: true) { $0 == "\n" }.map(String.init)
			if components.count != 2 {
				continue
			}

			let value = components[1]
			let scanner = NSScanner(string: components[0])

			if !scanner.scanString(keyPrefix, intoString: nil) {
				continue
			}

			var key: NSString?
			if !scanner.scanUpToString(keySuffix, intoString: &key) {
				continue
			}

			if let key = key as? String {
				observer.sendNext((key, value))
			}
		}

		observer.sendCompleted()
	}
}

/// Determines the SHA that the submodule at the given path is pinned to, in the
/// revision of the parent repository specified.
public func submoduleSHAForPath(repositoryFileURL: NSURL, _ path: String, revision: String = "HEAD") -> SignalProducer<String, CarthageError> {
	return launchGitTask([ "ls-tree", "-z", revision, path ], repositoryFileURL: repositoryFileURL)
		.attemptMap { string in
			// Example:
			// 160000 commit 083fd81ecf00124cbdaa8f86ef10377737f6325a	External/ObjectiveGit
			let components = string.characters.split(3, allowEmptySlices: false) { $0 == " " || $0 == "\t" }
			if components.count >= 3 {
				return .Success(String(components[2]))
			} else {
				return .Failure(CarthageError.ParseError(description: "expected submodule commit SHA in ls-tree output: \(string)"))
			}
		}
}

/// Returns each submodule found in the given repository revision, or an empty
/// signal if none exist.
public func submodulesInRepository(repositoryFileURL: NSURL, revision: String = "HEAD") -> SignalProducer<Submodule, CarthageError> {
	let modulesObject = "\(revision):.gitmodules"
	let baseArguments = [ "config", "--blob", modulesObject, "-z" ]

	return launchGitTask(baseArguments + [ "--get-regexp", "submodule\\..*\\.path" ], repositoryFileURL: repositoryFileURL)
		.flatMapError { _ in SignalProducer<String, NoError>.empty }
		.flatMap(.Concat) { value in parseConfigEntries(value, keyPrefix: "submodule.", keySuffix: ".path") }
		.promoteErrors(CarthageError.self)
		.flatMap(.Concat) { name, path -> SignalProducer<Submodule, CarthageError> in
			return launchGitTask(baseArguments + [ "--get", "submodule.\(name).url" ], repositoryFileURL: repositoryFileURL)
				.map { GitURL($0) }
				.zipWith(submoduleSHAForPath(repositoryFileURL, path, revision: revision))
				.map { URL, SHA in Submodule(name: name, path: path, URL: URL, SHA: SHA) }
		}
}

/// Determines whether the specified revision identifies a valid commit.
///
/// If the specified file URL does not represent a valid Git repository, `false`
/// will be sent.
public func commitExistsInRepository(repositoryFileURL: NSURL, revision: String = "HEAD") -> SignalProducer<Bool, NoError> {
	return SignalProducer { observer, disposable in
		// NSTask throws a hissy fit (a.k.a. exception) if the working directory
		// doesn't exist, so pre-emptively check for that.
		var isDirectory: ObjCBool = false
		if !NSFileManager.defaultManager().fileExistsAtPath(repositoryFileURL.path!, isDirectory: &isDirectory) || !isDirectory {
			observer.sendNext(false)
			observer.sendCompleted()
			return
		}

		launchGitTask([ "rev-parse", "\(revision)^{commit}" ], repositoryFileURL: repositoryFileURL)
			.then(SignalProducer<Bool, CarthageError>(value: true))
			.flatMapError { _ in SignalProducer<Bool, NoError>(value: false) }
			.startWithSignal { signal, signalDisposable in
				disposable.addDisposable(signalDisposable)
				signal.observe(observer)
			}
	}
}

/// Attempts to resolve the given reference into an object SHA.
public func resolveReferenceInRepository(repositoryFileURL: NSURL, _ reference: String) -> SignalProducer<String, CarthageError> {
	return launchGitTask([ "rev-parse", "\(reference)^{object}" ], repositoryFileURL: repositoryFileURL)
		.map { string in string.stringByTrimmingCharactersInSet(NSCharacterSet.whitespaceAndNewlineCharacterSet()) }
		.mapError { _ in CarthageError.RepositoryCheckoutFailed(workingDirectoryURL: repositoryFileURL, reason: "No object named \"\(reference)\" exists", underlyingError: nil) }
}

/// Attempts to determine whether the given directory represents a Git
/// repository.
public func isGitRepository(directoryURL: NSURL) -> SignalProducer<Bool, NoError> {
	if !NSFileManager.defaultManager().fileExistsAtPath(directoryURL.path!) {
		return SignalProducer(value: false)
	}

	return launchGitTask([ "rev-parse", "--git-dir", ], repositoryFileURL: directoryURL)
<<<<<<< HEAD
		.map { outputIncludingLineEndings in
			let relativeGitDirectory = outputIncludingLineEndings.stringByTrimmingCharactersInSet(.newlineCharacterSet())
			let gitDirectory = directoryURL.URLByAppendingPathComponent(relativeGitDirectory).path
=======
		|> map { outputIncludingLineEndings in
			let relativeOrAbsoluteGitDirectory = outputIncludingLineEndings.stringByTrimmingCharactersInSet(.newlineCharacterSet())
			var absoluteGitDirectory: String?
			if (relativeOrAbsoluteGitDirectory as NSString).absolutePath {
				absoluteGitDirectory = relativeOrAbsoluteGitDirectory
			} else {
				absoluteGitDirectory = directoryURL.URLByAppendingPathComponent(relativeOrAbsoluteGitDirectory).path
			}
>>>>>>> 76afa42d
			var isDirectory: ObjCBool = false
			let directoryExists = absoluteGitDirectory.map { NSFileManager.defaultManager().fileExistsAtPath($0, isDirectory: &isDirectory) } ?? false
			return directoryExists && isDirectory
		}
		.flatMapError { _ in SignalProducer(value: false) }
}

/// Adds the given submodule to the given repository, cloning from `fetchURL` if
/// the desired revision does not exist or the submodule needs to be cloned.
public func addSubmoduleToRepository(repositoryFileURL: NSURL, _ submodule: Submodule, _ fetchURL: GitURL) -> SignalProducer<(), CarthageError> {
	let submoduleDirectoryURL = repositoryFileURL.URLByAppendingPathComponent(submodule.path, isDirectory: true)

	return isGitRepository(submoduleDirectoryURL)
		.promoteErrors(CarthageError.self)
		.flatMap(.Merge) { submoduleExists -> SignalProducer<(), CarthageError> in
			if submoduleExists {
				// Just check out and stage the correct revision.
				return fetchRepository(submoduleDirectoryURL, remoteURL: fetchURL, refspec: "+refs/heads/*:refs/remotes/origin/*")
					.then(launchGitTask([ "config", "--file", ".gitmodules", "submodule.\(submodule.name).url", submodule.URL.URLString ], repositoryFileURL: repositoryFileURL))
					.then(launchGitTask([ "submodule", "--quiet", "sync", "--recursive" ], repositoryFileURL: repositoryFileURL))
					.then(checkoutSubmodule(submodule, submoduleDirectoryURL))
					.then(launchGitTask([ "add", "--force", submodule.path ], repositoryFileURL: repositoryFileURL))
					.then(.empty)
			} else {
				let addSubmodule = launchGitTask([ "submodule", "--quiet", "add", "--force", "--name", submodule.name, "--", submodule.URL.URLString, submodule.path ], repositoryFileURL: repositoryFileURL)
					// A .failure to add usually means the folder was already added
					// to the index. That's okay.
					.flatMapError { _ in SignalProducer<String, CarthageError>.empty }

				// If it doesn't exist, clone and initialize a submodule from our
				// local bare repository.
				return cloneRepository(fetchURL, submoduleDirectoryURL, bare: false)
					.then(launchGitTask([ "remote", "set-url", "origin", submodule.URL.URLString ], repositoryFileURL: submoduleDirectoryURL))
					.then(checkoutSubmodule(submodule, submoduleDirectoryURL))
					.then(addSubmodule)
					.then(launchGitTask([ "submodule", "--quiet", "init", "--", submodule.path ], repositoryFileURL: repositoryFileURL))
					.then(.empty)
			}
		}
}

/// Moves an item within a Git repository, or within a simple directory if a Git
/// repository is not found.
///
/// Sends the new URL of the item after moving.
public func moveItemInPossibleRepository(repositoryFileURL: NSURL, fromPath: String, toPath: String) -> SignalProducer<NSURL, CarthageError> {
	let toURL = repositoryFileURL.URLByAppendingPathComponent(toPath)
	let parentDirectoryURL = toURL.URLByDeletingLastPathComponent!

	return SignalProducer<(), CarthageError>.attempt {
			do {
				try NSFileManager.defaultManager().createDirectoryAtURL(parentDirectoryURL, withIntermediateDirectories: true, attributes: nil)
			} catch let error as NSError {
				return .Failure(CarthageError.WriteFailed(parentDirectoryURL, error))
			}

			return .Success(())
		}
		.then(isGitRepository(repositoryFileURL)
			.promoteErrors(CarthageError.self))
		.flatMap(.Merge) { isRepository -> SignalProducer<NSURL, CarthageError> in
			if isRepository {
				return launchGitTask([ "mv", "-k", fromPath, toPath ], repositoryFileURL: repositoryFileURL)
					.then(SignalProducer(value: toURL))
			} else {
				let fromURL = repositoryFileURL.URLByAppendingPathComponent(fromPath)

				do {
					try NSFileManager.defaultManager().moveItemAtURL(fromURL, toURL: toURL)
					return SignalProducer(value: toURL)
				} catch let error as NSError {
					return SignalProducer(error: .WriteFailed(toURL, error))
				}
			}
		}
}<|MERGE_RESOLUTION|>--- conflicted
+++ resolved
@@ -413,12 +413,7 @@
 	}
 
 	return launchGitTask([ "rev-parse", "--git-dir", ], repositoryFileURL: directoryURL)
-<<<<<<< HEAD
 		.map { outputIncludingLineEndings in
-			let relativeGitDirectory = outputIncludingLineEndings.stringByTrimmingCharactersInSet(.newlineCharacterSet())
-			let gitDirectory = directoryURL.URLByAppendingPathComponent(relativeGitDirectory).path
-=======
-		|> map { outputIncludingLineEndings in
 			let relativeOrAbsoluteGitDirectory = outputIncludingLineEndings.stringByTrimmingCharactersInSet(.newlineCharacterSet())
 			var absoluteGitDirectory: String?
 			if (relativeOrAbsoluteGitDirectory as NSString).absolutePath {
@@ -426,7 +421,6 @@
 			} else {
 				absoluteGitDirectory = directoryURL.URLByAppendingPathComponent(relativeOrAbsoluteGitDirectory).path
 			}
->>>>>>> 76afa42d
 			var isDirectory: ObjCBool = false
 			let directoryExists = absoluteGitDirectory.map { NSFileManager.defaultManager().fileExistsAtPath($0, isDirectory: &isDirectory) } ?? false
 			return directoryExists && isDirectory
