--- conflicted
+++ resolved
@@ -95,7 +95,7 @@
 
 			func build(dependency: Dependency<PinnedVersion>, platforms: Set<Platform>, buildCache: Bool) {
 				//TODO pass in buildCache
-				let result = buildDependencyProject(dependency, directoryURL, withConfiguration: "Debug", platforms: platforms)
+				let result = buildDependencyProject(dependency, directoryURL, withOptions: BuildOptions(configuration: "Debug", platforms: platformsToBuild))
 					.flatten(.Concat)
 					.ignoreTaskData()
 					.on(next: { (project, scheme) in
@@ -200,12 +200,8 @@
 			let version = PinnedVersion("0.1")
 
 			for project in dependencies {
-<<<<<<< HEAD
-				let result = buildDependencyProject(project, directoryURL, withOptions: BuildOptions(configuration: "Debug"))
-=======
 				let dependency = Dependency<PinnedVersion>(project: project, version: version)
-				let result = buildDependencyProject(dependency, directoryURL, withConfiguration: "Debug")
->>>>>>> ed12808e
+				let result = buildDependencyProject(dependency, directoryURL, withOptions: BuildOptions(configuration: "Debug"))
 					.flatten(.Concat)
 					.ignoreTaskData()
 					.on(next: { (project, scheme) in
@@ -377,13 +373,9 @@
 
 		it("should build for one platform") {
 			let project = ProjectIdentifier.GitHub(Repository(owner: "github", name: "Archimedes"))
-<<<<<<< HEAD
-			let result = buildDependencyProject(project, directoryURL, withOptions: BuildOptions(configuration: "Debug", platforms: [ .Mac ]))
-=======
 			let version = PinnedVersion("0.1")
 			let dependency = Dependency<PinnedVersion>(project: project, version: version)
-			let result = buildDependencyProject(dependency, directoryURL, withConfiguration: "Debug", platforms: [ .Mac ])
->>>>>>> ed12808e
+			let result = buildDependencyProject(dependency, directoryURL, withOptions: BuildOptions(configuration: "Debug", platforms: [ .Mac ]))
 				.flatten(.Concat)
 				.ignoreTaskData()
 				.on(next: { (project, scheme) in
@@ -404,14 +396,10 @@
 
 		it("should build for multiple platforms") {
 			let project = ProjectIdentifier.GitHub(Repository(owner: "github", name: "Archimedes"))
-<<<<<<< HEAD
-			let result = buildDependencyProject(project, directoryURL, withOptions: BuildOptions(configuration: "Debug", platforms: [ .Mac, .iOS ]))
-=======
 			let version = PinnedVersion("0.1")
 			let dependency = Dependency<PinnedVersion>(project: project, version: version)
 
-			let result = buildDependencyProject(dependency, directoryURL, withConfiguration: "Debug", platforms: [ .Mac, .iOS ])
->>>>>>> ed12808e
+			let result = buildDependencyProject(dependency, directoryURL, withOptions: BuildOptions(configuration: "Debug", platforms: [ .Mac, .iOS ]))
 				.flatten(.Concat)
 				.ignoreTaskData()
 				.on(next: { (project, scheme) in
