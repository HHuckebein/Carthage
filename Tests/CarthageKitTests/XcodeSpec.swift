--- conflicted
+++ resolved
@@ -378,14 +378,11 @@
 			// Verify that the build product exists at the top level.
 			let path = buildFolderURL.appendingPathComponent("Mac/\(dependency.name).framework").path
 			expect(path).to(beExistingDirectory())
-<<<<<<< HEAD
-=======
 
 			// Verify that the version file exists.
 			let versionFileURL = URL(fileURLWithPath: buildFolderURL.appendingPathComponent(".Archimedes.version").path)
 			let versionFile = VersionFile(url: versionFileURL)
 			expect(versionFile).notTo(beNil())
->>>>>>> c47beba3
 			
 			// Verify that the other platform wasn't built.
 			let incorrectPath = buildFolderURL.appendingPathComponent("iOS/\(dependency.name).framework").path
