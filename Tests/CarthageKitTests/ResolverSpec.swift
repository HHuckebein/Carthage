@testable import CarthageKit
import Foundation
import Nimble
import Quick
import ReactiveSwift
import Result
import Tentacle

private func ==<A: Equatable, B: Equatable>(lhs: [(A, B)], rhs: [(A, B)]) -> Bool {
	guard lhs.count == rhs.count else { return false }
	for (lhs, rhs) in zip(lhs, rhs) {
		guard lhs == rhs else { return false }
	}
	return true
}

private func equal<A: Equatable, B: Equatable>(_ expectedValue: [(A, B)]?) -> Predicate<[(A, B)]> {
	return Predicate.define("equal <\(stringify(expectedValue))>") { actualExpression, message in
		let actualValue = try actualExpression.evaluate()
		if expectedValue == nil || actualValue == nil {
			if expectedValue == nil {
				return PredicateResult(status: .fail, message: message.appendedBeNilHint())
			}
			return PredicateResult(status: .fail, message: message)
		}
        return PredicateResult(bool: expectedValue! == actualValue!, message: message)
	}
}

private func ==<A: Equatable, B: Equatable>(lhs: Expectation<[(A, B)]>, rhs: [(A, B)]) {
	lhs.to(equal(rhs))
}

class ResolverSpec: QuickSpec {
	override func spec() {
//        itBehavesLike(ResolverBehavior.self) { () in Resolver.self }
<<<<<<< HEAD
        itBehavesLike(ResolverBehavior.self) { () in NewResolver.self }
//        itBehavesLike(ResolverBehavior.self) { () in BackTrackingResolver.self }
=======
//        itBehavesLike(ResolverBehavior.self) { () in NewResolver.self }
        itBehavesLike(ResolverBehavior.self) { () in BackTrackingResolver.self }
>>>>>>> 9566c1e2
	}
}

class ResolverBehavior: Behavior<ResolverProtocol.Type> {
	override static func spec(_ aContext: @escaping () -> ResolverProtocol.Type) {
		let resolverType = aContext()
		
		describe("\(resolverType)") {

			it("should resolve a simple Cartfile") {
				let db: DB = [
					github1: [
						.v0_1_0: [
							github2: .compatibleWith(.v1_0_0),
						],
					],
					github2: [
						.v1_0_0: [:],
					],
					]

				let resolved = db.resolve(resolverType, [ github1: .exactly(.v0_1_0) ])
				
				switch resolved {
				case .success(let value):
					expect(value) == [
						github2: .v1_0_0,
						github1: .v0_1_0,
					]
				case .failure(let error):
					fail("Expected no error to occur: \(error)")
				}
			}

			it("should resolve to the latest matching versions") {
				let db: DB = [
					github1: [
						.v0_1_0: [
							github2: .compatibleWith(.v1_0_0),
						],
						.v1_0_0: [
							github2: .compatibleWith(.v2_0_0),
						],
						.v1_1_0: [
							github2: .compatibleWith(.v2_0_0),
						],
					],
					github2: [
						.v1_0_0: [:],
						.v2_0_0: [:],
						.v2_0_1: [:],
					],
					]

				let resolved = db.resolve(resolverType, [ github1: .any ])
				
				switch resolved {
				case .success(let value):
					expect(value) == [
						github2: .v2_0_1,
						github1: .v1_1_0,
					]
				case .failure(let error):
					fail("Expected no error to occur: \(error)")
				}
			}

			it("should resolve a subset when given specific dependencies") {
				let db: DB = [
					github1: [
						.v1_0_0: [
							github2: .compatibleWith(.v1_0_0),
							github4: .compatibleWith(.v1_0_0),
						],
						.v1_1_0: [
							github2: .compatibleWith(.v1_0_0),
							github4: .compatibleWith(.v1_0_0),
						],
					],
					github2: [
						.v1_0_0: [ github3: .compatibleWith(.v1_0_0) ],
						.v1_1_0: [ github3: .compatibleWith(.v1_0_0) ],
					],
					github3: [
						.v1_0_0: [:],
						.v1_1_0: [:],
						.v1_2_0: [:],
					],
					github4: [
						.v1_0_0: [:],
						.v1_1_0: [:],
						.v1_2_0: [:],
					],
					git1: [
						.v1_0_0: [:],
					],
					]

				let resolved = db.resolve(resolverType,
										  [
											github1: .any,
											// Newly added dependencies which are not inclued in the
											// list should not be resolved.
											git1: .any,
											],
						                  resolved: [ github1: .v1_0_0, github2: .v1_0_0, github3: .v1_0_0, github4: .v1_0_0 ],
										  updating: [ github2 ]
				)
				
				switch resolved {
				case .success(let value):
					expect(value) == [
						github4: .v1_0_0,
						github3: .v1_2_0,
						github2: .v1_1_0,
						github1: .v1_0_0,
					]
				case .failure(let error):
					fail("Expected no error to occur: \(error)")
				}
			}

			it("should update a dependency that is in the root list and nested when the parent is marked for update") {
				let db: DB = [
					github1: [
						.v1_0_0: [
							git1: .compatibleWith(.v1_0_0)
						]
					],
					git1: [
						.v1_0_0: [:],
						.v1_1_0: [:]
					]
				]

				let resolved = db.resolve(resolverType,
				                          [ github1: .any, git1: .any],
				                          resolved: [ github1: .v1_0_0, git1: .v1_0_0 ],
				                          updating: [ github1 ])
				
				switch resolved {
				case .success(let value):
					expect(value) == [
						github1: .v1_0_0,
						git1: .v1_1_0
					]
				case .failure(let error):
					fail("Expected no error to occur: \(error)")
				}
			}

			it("should fail when given incompatible nested version specifiers") {
				let db: DB = [
					github1: [
						.v1_0_0: [
							git1: .compatibleWith(.v1_0_0),
							github2: .any,
						],
					],
					github2: [
						.v1_0_0: [
							git1: .compatibleWith(.v2_0_0),
						],
					],
					git1: [
						.v1_0_0: [:],
						.v1_1_0: [:],
						.v2_0_0: [:],
						.v2_0_1: [:],
					]
				]
				let resolved = db.resolve(resolverType, [github1: .any])
				expect(resolved.value).to(beNil())
				expect(resolved.error).notTo(beNil())
			}

			it("should correctly resolve when specifiers intersect") {
				let db: DB = [
					github1: [
						.v1_0_0: [
							github2: .compatibleWith(.v1_0_0)
						]
					],
					github2: [
						.v1_0_0: [:],
						.v2_0_0: [:]
					]
				]

				let resolved = db.resolve(resolverType, [ github1: .any, github2: .atLeast(.v1_0_0) ])
				
				switch resolved {
				case .success(let value):
					expect(value) == [
						github1: .v1_0_0,
						github2: .v1_0_0
					]
				case .failure(let error):
					fail("Expected no error to occur: \(error)")
				}
			}

			it("should fail on incompatible dependencies") {
				let db: DB = [
					github1: [
						.v1_0_0: [
							github2: .compatibleWith(.v1_0_0),
						],
						.v1_1_0: [
							github2: .compatibleWith(.v1_0_0),
						],
						.v2_0_0: [
							github2: .compatibleWith(.v2_0_0),
						],
					],
					github2: [
						.v1_0_0: [ github3: .compatibleWith(.v2_0_0) ],
						.v2_0_0: [ github3: .compatibleWith(.v2_0_0) ],
					],
					github3: [
						.v1_0_0: [:],
						.v2_0_0: [:],
					],
				]

				let resolved = db.resolve(resolverType, [ github1: .any, github2: .compatibleWith(.v1_0_0), github3: .compatibleWith(.v1_0_0) ])
				expect(resolved.value).to(beNil())
				expect(resolved.error).notTo(beNil())
			}

			// Only the new resolver and fast resolvers pass the following tests.
			if resolverType == NewResolver.self || resolverType == BackTrackingResolver.self {
				it("should resolve a subset when given specific dependencies that have constraints") {
					let db: DB = [
						github1: [
							.v1_0_0: [
								github2: .compatibleWith(.v1_0_0),
							],
							.v1_1_0: [
								github2: .compatibleWith(.v1_0_0),
							],
							.v2_0_0: [
								github2: .compatibleWith(.v2_0_0),
							],
						],
						github2: [
							.v1_0_0: [ github3: .compatibleWith(.v1_0_0) ],
							.v1_1_0: [ github3: .compatibleWith(.v1_0_0) ],
							.v2_0_0: [:],
						],
						github3: [
							.v1_0_0: [:],
							.v1_1_0: [:],
							.v1_2_0: [:],
						],
						]

					let resolved = db.resolve(resolverType,
					                          [ github1: .any ],
					                          resolved: [ github1: .v1_0_0, github2: .v1_0_0, github3: .v1_0_0 ],
					                          updating: [ github2 ]
					)
					
					switch resolved {
					case .success(let value):
						expect(value) == [
							github3: .v1_2_0,
							github2: .v1_1_0,
							github1: .v1_0_0,
						]
					case .failure(let error):
						fail("Expected no error to occur: \(error)")
					}
				}


				it("should fail when the only valid graph is not in the specified dependencies") {
					let db: DB = [
						github1: [
							.v1_0_0: [
								github2: .compatibleWith(.v1_0_0),
							],
							.v1_1_0: [
								github2: .compatibleWith(.v1_0_0),
							],
							.v2_0_0: [
								github2: .compatibleWith(.v2_0_0),
							],
						],
						github2: [
							.v1_0_0: [ github3: .compatibleWith(.v1_0_0) ],
							.v1_1_0: [ github3: .compatibleWith(.v1_0_0) ],
							.v2_0_0: [:],
						],
						github3: [
							.v1_0_0: [:],
							.v1_1_0: [:],
							.v1_2_0: [:],
						],
						]
					let resolved = db.resolve(resolverType,
					                          [ github1: .exactly(.v2_0_0) ],
					                          resolved: [ github1: .v1_0_0, github2: .v1_0_0, github3: .v1_0_0 ],
					                          updating: [ github2 ]
					)
					expect(resolved.value).to(beNil())
					expect(resolved.error).notTo(beNil())
				}
			}

			it("should resolve a Cartfile whose dependency is specified by both a branch name and a SHA which is the HEAD of that branch") {
				let branch = "development"
				let sha = "8ff4393ede2ca86d5a78edaf62b3a14d90bffab9"

				var db: DB = [
					github1: [
						.v1_0_0: [
							github2: .any,
							github3: .gitReference(sha),
						],
					],
					github2: [
						.v1_0_0: [
							github3: .gitReference(branch),
						],
					],
					github3: [
						.v1_0_0: [:],
					],
					]
				db.references = [
					github3: [
						branch: PinnedVersion(sha),
						sha: PinnedVersion(sha),
					],
				]

				let resolved = db.resolve(resolverType, [ github1: .any, github2: .any ])
				
				switch resolved {
				case .success(let value):
					expect(value) == [
						github3: PinnedVersion(sha),
						github2: .v1_0_0,
						github1: .v1_0_0,
					]
				case .failure(let error):
					fail("Expected no error to occur: \(error)")
				}
			}

			it("should correctly order transitive dependencies") {
				let db: DB = [
					github1: [
						.v1_0_0: [
							github2: .any,
							github3: .any,
						],
					],
					github2: [
						.v1_0_0: [
							github3: .any,
							git1: .any,
						],
					],
					github3: [
						.v1_0_0: [ git2: .any ],
					],
					git1: [
						.v1_0_0: [ github3: .any ],
					],
					git2: [
						.v1_0_0: [:],
					],
					]

				let resolved = db.resolve(resolverType, [ github1: .any ])
				
				switch resolved {
				case .success(let value):
					expect(value) == [
						git2: .v1_0_0,
						github3: .v1_0_0,
						git1: .v1_0_0,
						github2: .v1_0_0,
						github1: .v1_0_0,
					]
				case .failure(let error):
					fail("Expected no error to occur: \(error)")
				}
			}

			it("should fail if no versions match the requirements and prerelease versions exist") {
				let db: DB = [
					github1: [
						.v1_0_0: [:],
						.v2_0_0_beta_1: [:],
						.v2_0_0: [:],
						.v3_0_0_beta_1: [:],
					],
					]

				do {
					let resolved = db.resolve(resolverType, [ github1: .atLeast(.v3_0_0) ])
					expect(resolved.value).to(beNil())
					expect(resolved.error).notTo(beNil())
				}
				
				do {
					let resolved = db.resolve(resolverType, [ github1: .compatibleWith(.v3_0_0) ])
					expect(resolved.value).to(beNil())
					expect(resolved.error).notTo(beNil())
				}
				
				do {
					let resolved = db.resolve(resolverType, [ github1: .exactly(.v3_0_0) ])
					expect(resolved.value).to(beNil())
					expect(resolved.error).notTo(beNil())
				}
			}
		}

        it("should correctly resolve complex conflicting dependencies") {

            guard let testCartfileURL = Bundle(for: ResolverBehavior.self).url(forResource: "Resolver/ConflictingDependencies/Cartfile", withExtension: "") else {
                fail("Could not load Resolver/ConflictingDependencies/Cartfile from resources")
                return
            }
            let projectDirectoryURL = testCartfileURL.deletingLastPathComponent()
            let repositoryURL = projectDirectoryURL.appendingPathComponent("Repository")

            let project = Project(directoryURL: projectDirectoryURL)
            let repository = LocalDependencyStore(directoryURL: repositoryURL)

            let signalProducer = project.resolveUpdatedDependencies(from: repository,
                                                                    resolverType: resolverType.self,
                                                                    dependenciesToUpdate: nil)
            do {
                _ = try signalProducer.first()?.dematerialize()
                fail("Expected incompatibility error to be thrown")
            } catch {
                print("Caught error: \(error)")
                switch error {
                case CarthageError.incompatibleRequirements:
                    return
                default:
                    break
                }
                fail("Expected incompatibleRequirements error to be thrown")
            }
        }

        it("should correctly resolve the latest version") {

            guard let testCartfileURL = Bundle(for: ResolverBehavior.self).url(forResource: "Resolver/LatestVersion/Cartfile", withExtension: "") else {
                fail("Could not load Resolver/LatestVersion/Cartfile from resources")
                return
            }
            let projectDirectoryURL = testCartfileURL.deletingLastPathComponent()
            let repositoryURL = projectDirectoryURL.appendingPathComponent("Repository")

            let project = Project(directoryURL: projectDirectoryURL)
            let repository = LocalDependencyStore(directoryURL: repositoryURL)

            let signalProducer = project.resolveUpdatedDependencies(from: repository,
                                                                    resolverType: resolverType.self,
                                                                    dependenciesToUpdate: nil)
            do {
                guard let resolvedCartfile = try signalProducer.first()?.dematerialize() else {
                    fail("Could not load resolved cartfile")
                    return
                }

                if let facebookDependency = resolvedCartfile.dependencies.first(where: { $0.key.name == "facebook-ios-sdk" }) {
                    expect(facebookDependency.value.commitish.hasSuffix("4.33.0")) == true
                } else {
                    fail("Expected facebook dependency to be present")
                }

                //Should not throw an error
                guard let _ = try project.buildOrderForResolvedCartfile(resolvedCartfile).first()?.dematerialize() else {
                    fail("Could not determine build order for resolved cartfile")
                    return
                }

            } catch {
                fail("Unexpected error thrown: \(error)")
            }
        }

        it("should correctly resolve items with conflicting names, giving precedence to pinned versions") {
            guard let testCartfileURL = Bundle(for: ResolverBehavior.self).url(forResource: "Resolver/ConflictingNames/Cartfile", withExtension: "") else {
                fail("Could not load Resolver/ConflictingNames/Cartfile from resources")
                return
            }
            let projectDirectoryURL = testCartfileURL.deletingLastPathComponent()
            let repositoryURL = projectDirectoryURL.appendingPathComponent("Repository")

            let project = Project(directoryURL: projectDirectoryURL)
            let repository = LocalDependencyStore(directoryURL: repositoryURL)

            let signalProducer = project.resolveUpdatedDependencies(from: repository,
                                                                    resolverType: resolverType.self,
                                                                    dependenciesToUpdate: nil)
            do {
                guard let resolvedCartfile = try signalProducer.first()?.dematerialize() else {
                    fail("Could not load resolved cartfile")
                    return
                }

                if let kissXMLDependency = resolvedCartfile.dependencies.first(where: { $0.key.name == "KissXML" }) {
                    expect(kissXMLDependency.value.commitish) == "88665bed750e0fec9ad8e1ffc992b5b3812008d3"
                } else {
                    fail("Expected kissXMLDependency dependency to be present")
                }

                //Should not throw an error
                guard let _ = try project.buildOrderForResolvedCartfile(resolvedCartfile).first()?.dematerialize() else {
                    fail("Could not determine build order for resolved cartfile")
                    return
                }

            } catch {
                fail("Unexpected error thrown: \(error)")
            }
        }

        it("should correctly update subset of dependencies, ignoring unspecified transitive dependencies") {
            let db: DB = [
                github1: [
                    .v1_0_0: [
                        github2: .compatibleWith(.v1_0_0),
                        github3: .compatibleWith(.v1_0_0),
                    ],
                    .v1_1_0: [
                        github2: .compatibleWith(.v1_0_0),
                        github3: .compatibleWith(.v1_0_0),
                    ],
                    .v2_0_0: [
                        github2: .compatibleWith(.v1_0_0),
                        github3: .compatibleWith(.v1_0_0),
                    ],
                ],
                github2: [
                    .v1_0_0: [
                        github3: .compatibleWith(.v1_0_0),
                        git1: .compatibleWith(.v1_0_0),
                    ],
                    .v1_1_0: [
                        github3: .compatibleWith(.v1_0_0),
                        git1: .compatibleWith(.v1_0_0),
                    ],
                    .v2_0_0: [
                        github3: .compatibleWith(.v1_0_0),
                        git1: .compatibleWith(.v1_0_0),
                    ],
                ],
                github3: [
                    .v1_0_0: [:],
                    .v1_1_0: [:],
                    .v2_0_0: [:],
                ],
                git1: [
                    .v1_0_0: [ github3: .any ],
                    .v1_1_0: [ github3: .any ],
                    .v2_0_0: [ github3: .any ],
                ],
                git2: [
                    .v1_0_0: [:],
                    .v1_1_0: [:],
                ],
                ]

            let resolved = db.resolve(resolverType,
                                      [ github1: .any,
                                        git2: .any],
                                      resolved: [ github1: .v1_0_0,
                                                  github2: .v1_0_0,
                                                  github3: .v1_0_0,
                                                  git1: .v1_0_0,
                                                  git2: .v1_0_0],
                                      updating: [github1])

            // Github1 should be updated, including its transitive dependencies. Other dependencies should remain static.
            switch resolved {
            case .success(let value):
                expect(value) == [
                    github3: .v1_1_0,
                    git1: .v1_1_0,
                    github2: .v1_1_0,
                    github1: .v2_0_0,
                    git2: .v1_0_0
                ]
            case .failure(let error):
                fail("Expected no error to occur: \(error)")
            }
        }

        it("should correctly fail update subset of dependencies if no resolution exists with the specified dependencies to update") {
            let db: DB = [
                github1: [
                    .v1_0_0: [
                        github2: .compatibleWith(.v1_0_0),
                        github3: .compatibleWith(.v1_0_0),
                    ],
                    .v1_1_0: [
                        github2: .compatibleWith(.v1_0_0),
                        github3: .compatibleWith(.v1_0_0),
                    ],
                    .v2_0_0: [
                        github2: .compatibleWith(.v1_0_0),
                        github3: .compatibleWith(.v1_0_0),
                    ],
                ],
                github2: [
                    .v1_0_0: [
                        github3: .compatibleWith(.v1_0_0),
                        git1: .compatibleWith(.v1_0_0),
                    ],
                    .v1_1_0: [
                        github3: .compatibleWith(.v1_0_0),
                        git1: .compatibleWith(.v1_0_0),
                    ],
                    .v2_0_0: [
                        github3: .compatibleWith(.v1_0_0),
                        git1: .compatibleWith(.v1_0_0),
                    ],
                ],
                github3: [
                    .v1_0_0: [:],
                    .v1_1_0: [:],
                    .v2_0_0: [:],
                ],
                git1: [
                    .v1_0_0: [ github3: .any ],
                    .v1_1_0: [ github3: .any ],
                    .v2_0_0: [ github3: .any ],
                ],
                git2: [
                    .v1_0_0: [:],
                    .v1_1_0: [:],
                    .v2_0_0: [:],
                ],
                ]

            let resolved = db.resolve(resolverType,
                                      [ github1: .any,
                                        git2: .compatibleWith(.v2_0_0)],
                                      resolved: [ github1: .v1_0_0,
                                                  github2: .v1_0_0,
                                                  github3: .v1_0_0,
                                                  git1: .v1_0_0,
                                                  git2: .v1_0_0],
                                      updating: [github1])

            // Github1 should be updated, including its transitive dependencies. Other dependencies should remain static.
            switch resolved {
            case .success(let value):
                fail("Expected an error to occur, but got value: \(value)")
            case .failure(let error):
                // OK
                if case let CarthageError.unsatisfiableDependencyList(dependencyList) = error {
                    //OK
                    expect(dependencyList) == [github1.name]
                } else {
                    fail("Got wrong type of error, expected unsatisfiableDependencyList but got: \(error)")
                }
            }
        }

<<<<<<< HEAD
            let signalProducer = project.resolveUpdatedDependencies(from: repository,
                                                                    resolverType: resolverType.self,
                                                                    dependenciesToUpdate: ["WebtrekkAnalytics", "Transactions", "Cordova", "Products", "ActivationNL", "Push"])
            do {
                guard let resolvedCartfile: ResolvedCartfile = try signalProducer.first()?.dematerialize() else {
                    fail("Could not load resolved cartfile")
                    return
                }
=======
        fit("should correctly fail update subset of dependencies if no resolution is possible because a required version does not exist") {
            let db: DB = [
                github1: [
                    .v1_0_0: [
                        github2: .compatibleWith(.v1_0_0),
                        github3: .compatibleWith(.v1_0_0),
                    ],
                    .v1_1_0: [
                        github2: .compatibleWith(.v1_0_0),
                        github3: .compatibleWith(.v1_0_0),
                    ],
                    .v2_0_0: [
                        github2: .compatibleWith(.v2_0_0),
                        github3: .compatibleWith(.v3_0_0),
                    ],
                ],
                github2: [
                    .v1_0_0: [
                        github3: .compatibleWith(.v1_0_0),
                        git1: .compatibleWith(.v1_0_0),
                    ],
                    .v1_1_0: [
                        github3: .compatibleWith(.v1_0_0),
                        git1: .compatibleWith(.v1_0_0),
                    ],
                    .v2_0_0: [
                        github3: .compatibleWith(.v1_0_0),
                        git1: .compatibleWith(.v1_0_0),
                    ],
                ],
                github3: [
                    .v1_0_0: [:],
                    .v1_1_0: [:],
                    .v2_0_0: [:],
                ],
                git1: [
                    .v1_0_0: [ github3: .any ],
                    .v1_1_0: [ github3: .any ],
                    .v2_0_0: [ github3: .any ],
                ],
                git2: [
                    .v1_0_0: [:],
                    .v1_1_0: [:],
                    .v2_0_0: [:],
                ],
                ]
>>>>>>> 9566c1e2

            let resolved = db.resolve(resolverType,
                                      [ github1: .compatibleWith(.v2_0_0),
                                        git2: .compatibleWith(.v1_0_0)],
                                      resolved: [ github1: .v1_0_0,
                                                  github2: .v1_0_0,
                                                  github3: .v1_0_0,
                                                  git1: .v1_0_0,
                                                  git2: .v1_0_0],
                                      updating: [github1])

            // Github1 should be updated, including its transitive dependencies. Other dependencies should remain static.
            switch resolved {
            case .success(let value):
                fail("Expected an error to occur, but got value: \(value)")
            case .failure(let error):
                // OK
                if case let CarthageError.requiredVersionNotFound(dependency, versionSpecifier) = error {
                    //OK
                    expect(dependency) == github3
                    expect(versionSpecifier) == .compatibleWith(.v3_0_0)
                } else {
                    fail("Got wrong type of error, expected requiredVersionNotFound but got: \(error)")
                }
            }
        }

        it("should fail on cyclic dependencies") {
            let db: DB = [
                github1: [
                    .v1_0_0: [
                        github2: .compatibleWith(.v1_0_0),
                    ],
                    .v1_1_0: [
                        github2: .compatibleWith(.v1_0_0),
                    ],
                    .v2_0_0: [
                        github2: .compatibleWith(.v2_0_0),
                    ],
                ],
                github2: [
                    .v1_0_0: [ github3: .compatibleWith(.v1_0_0) ],
                ],
                github3: [
                    .v1_0_0: [ github1: .compatibleWith(.v1_0_0)],
                ],
                ]

            let resolved = db.resolve(resolverType, [ github1: .any, github2: .any ])
            expect(resolved.value).to(beNil())
            expect(resolved.error).notTo(beNil())
            if let error = resolved.error {
                switch error {
                case .dependencyCycle:
                    print("Dependency cycle error: \(error)")
                default:
                    fail("Expected error to be of type .dependencyCycle")
                }
            }
        }
	}
}<|MERGE_RESOLUTION|>--- conflicted
+++ resolved
@@ -34,13 +34,8 @@
 class ResolverSpec: QuickSpec {
 	override func spec() {
 //        itBehavesLike(ResolverBehavior.self) { () in Resolver.self }
-<<<<<<< HEAD
-        itBehavesLike(ResolverBehavior.self) { () in NewResolver.self }
-//        itBehavesLike(ResolverBehavior.self) { () in BackTrackingResolver.self }
-=======
 //        itBehavesLike(ResolverBehavior.self) { () in NewResolver.self }
         itBehavesLike(ResolverBehavior.self) { () in BackTrackingResolver.self }
->>>>>>> 9566c1e2
 	}
 }
 
@@ -711,16 +706,6 @@
             }
         }
 
-<<<<<<< HEAD
-            let signalProducer = project.resolveUpdatedDependencies(from: repository,
-                                                                    resolverType: resolverType.self,
-                                                                    dependenciesToUpdate: ["WebtrekkAnalytics", "Transactions", "Cordova", "Products", "ActivationNL", "Push"])
-            do {
-                guard let resolvedCartfile: ResolvedCartfile = try signalProducer.first()?.dematerialize() else {
-                    fail("Could not load resolved cartfile")
-                    return
-                }
-=======
         fit("should correctly fail update subset of dependencies if no resolution is possible because a required version does not exist") {
             let db: DB = [
                 github1: [
@@ -767,7 +752,6 @@
                     .v2_0_0: [:],
                 ],
                 ]
->>>>>>> 9566c1e2
 
             let resolved = db.resolve(resolverType,
                                       [ github1: .compatibleWith(.v2_0_0),
